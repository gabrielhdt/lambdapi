--- conflicted
+++ resolved
@@ -178,11 +178,7 @@
         (* NOTE this could be improved with more general implicits. *)
         fatal loc "More arguments are required to instantiate implicits."
   (* Scoping function for the domain of functions or products. *)
-<<<<<<< HEAD
-  and scope_domain : popt -> env -> p_term option -> tbox = fun _ env a ->
-=======
   and scope_domain : env -> p_term option -> tbox = fun env a ->
->>>>>>> c717e881
     match (a, md) with
     | (Some(a), M_LHS(_)) -> fatal a.pos "Annotation not allowed in a LHS."
     | (None   , M_LHS(_)) -> fresh_patt env
@@ -219,14 +215,9 @@
     | (P_Wild          , M_LHS(_) ) -> fresh_patt env
     | (P_Wild          , M_Patt   ) -> _Wild
     | (P_Wild          , _        ) ->
-<<<<<<< HEAD
-       (* We create a new metavariable [m1] of type [TYPE] and a new
-          metavariable [m2] of type [m1], and return [m2]. *)
-=======
         (* We create a metavariable [m] of type [m_ty] (itself a metavariables
            of type [Type]. This case applies both to regular terms, and to the
            RHS of rewriting rules. *)
->>>>>>> c717e881
         let vs = Env.to_tbox env in
         let m_ty = fresh_meta (Env.to_prod env _Type) (Array.length vs) in
         let a = Env.to_prod env (_Meta m_ty vs) in
