(** Parsing functions for the Lambdapi syntax. *)

open Console
open Syntax
open Pos

#define LOCATE locate

(** Blank function (for comments and white spaces). *)
let blank = Blanks.line_comments "//"

(** Keyword module. *)
module KW = Keywords.Make(
  struct
    let id_charset = Charset.from_string "a-zA-Z0-9_"
    let reserved = []
  end)

(** Reserve ["KIND"] to disallow it as an identifier. *)
let _ = KW.reserve "KIND"

(** Keyword declarations. *)
let _require_    = KW.create "require"
let _open_       = KW.create "open"
let _as_         = KW.create "as"
let _let_        = KW.create "let"
let _in_         = KW.create "in"
let _symbol_     = KW.create "symbol"
let _definition_ = KW.create "definition"
let _theorem_    = KW.create "theorem"
let _rule_       = KW.create "rule"
let _and_        = KW.create "and"
let _assert_     = KW.create "assert"
let _assertnot_  = KW.create "assertnot"
let _const_      = KW.create "const"
let _inj_        = KW.create "injective"
let _TYPE_       = KW.create "TYPE"
let _pos_        = KW.create "pos"
let _neg_        = KW.create "neg"
let _proof_      = KW.create "proof"
let _refine_     = KW.create "refine"
let _intro_      = KW.create "intro"
let _apply_      = KW.create "apply"
let _simpl_      = KW.create "simpl"
let _rewrite_    = KW.create "rewrite"
let _refl_       = KW.create "reflexivity"
let _sym_        = KW.create "symmetry"
let _focus_      = KW.create "focus"
let _print_      = KW.create "print"
let _qed_        = KW.create "qed"
let _admit_      = KW.create "admit"
let _abort_      = KW.create "abort"
let _set_        = KW.create "set"
let _wild_       = KW.create "_"
let _proofterm_  = KW.create "proofterm"

(** Natural number literal. *)
let nat_lit =
  let head_cs = Charset.from_string "1-9" in
  let body_cs = Charset.from_string "0-9" in
  let fn buf pos =
    let nb = ref 1 in
    while Charset.mem body_cs (Input.get buf (pos + !nb)) do incr nb done;
    (int_of_string (String.sub (Input.line buf) pos !nb), buf, pos + !nb)
  in
  Earley.black_box fn head_cs false "<nat>"

(** String literal. *)
let string_lit =
  let body_cs = List.fold_left Charset.del Charset.full ['"'; '\n'] in
  let fn buf pos =
    let nb = ref 1 in
    while Charset.mem body_cs (Input.get buf (pos + !nb)) do incr nb done;
    if Input.get buf (pos + !nb) <> '"' then Earley.give_up ();
    (String.sub (Input.line buf) (pos+1) (!nb-1), buf, pos + !nb + 1)
  in
  Earley.black_box fn (Charset.singleton '"') false "<string>"

(** Regular identifier (regexp “[a-zA-Z_][a-zA-Z0-9_]*”). *)
let regular_ident =
  let head_cs = Charset.from_string "a-zA-Z_" in
  let body_cs = Charset.from_string "a-zA-Z0-9_" in
  let fn buf pos =
    let nb = ref 1 in
    while Charset.mem body_cs (Input.get buf (pos + !nb)) do incr nb done;
    (String.sub (Input.line buf) pos !nb, buf, pos + !nb)
  in
  Earley.black_box fn head_cs false "<r-ident>"

(** Escaped identifier (regexp “{|\([^|]\|\(|[^}]\)\)|*|}”). *)
let escaped_ident =
  let fn buf pos =
    let s = Buffer.create 20 in
    (* Check start marker. *)
    let (c, buf, pos) = Input.read buf (pos + 1) in
    if c <> '|' then Earley.give_up ();
    Buffer.add_string s "{|";
    (* Accumulate until end marker. *)
    let rec work buf pos =
      let (c, buf, pos) = Input.read buf pos in
      let next_c = Input.get buf pos in
      if c = '|' && next_c = '}' then (Buffer.add_string s "|}"; (buf, pos+1))
      else if c <> '\255' then (Buffer.add_char s c; work buf pos)
      else Earley.give_up ()
    in
    let (buf, pos) = work buf (pos+1) in
    (* Return the contents. *)
    (Buffer.contents s, buf, pos)
  in
  Earley.black_box fn (Charset.singleton '{') false "<e-ident>"

(** Any identifier (regular or escaped). *)
let parser any_ident =
  | id:regular_ident -> KW.check id; id
  | id:escaped_ident -> id

(** Identifier (regular and non-keyword, or escaped). *)
let parser ident = id:any_ident -> in_pos _loc id

(** Metavariable identifier (regular or escaped, prefixed with ['?']). *)
let parser meta =
  | "?" - id:{regular_ident | escaped_ident} -> in_pos _loc id

(** Pattern variable identifier (regular or escaped, prefixed with ['&']). *)
let parser patt =
  | "&" - id:{regular_ident | escaped_ident} -> in_pos _loc id

(** Module path (dot-separated identifiers. *)
let parser path = m:any_ident ms:{"." any_ident}* -> m::ms

(** [qident] parses a single (possibly qualified) identifier. *)
let parser qident = mp:{any_ident "."}* id:any_ident -> in_pos _loc (mp,id)

(** [symtag] parses a single symbol tag. *)
let parser symtag =
  | _const_ -> Sym_const
  | _inj_   -> Sym_inj

(** Priority level for an expression (term or type). *)
type prio = PAtom | PAppl | PFunc

(** [term] is a parser for a term. *)
let parser term @(p : prio) =
  (* TYPE constant. *)
  | _TYPE_
      when p >= PAtom -> in_pos _loc P_Type
  (* Variable (or possibly qualified symbol). *)
  | qid:qident
      when p >= PAtom -> in_pos _loc (P_Vari(qid))
  (* Wildcard. *)
  | _wild_
      when p >= PAtom -> in_pos _loc P_Wild
  (* Metavariable. *)
  | m:meta e:env?[[]]
      when p >= PAtom -> in_pos _loc (P_Meta(m, Array.of_list e))
  (* Pattern (LHS) or pattern application (RHS). *)
  | p:patt e:env?[[]]
      when p >= PAtom -> in_pos _loc (P_Patt(p, Array.of_list e))
  (* Parentheses. *)
  | "(" t:(term PFunc) ")"
      when p >= PAtom -> t
  (* Application. *)
  | t:(term PAppl) u:(term PAtom)
      when p >= PAppl -> in_pos _loc (P_Appl(t,u))
  (* Implication. *)
  | a:(term PAppl) "⇒" b:(term PFunc)
      when p >= PFunc -> in_pos _loc (P_Impl(a,b))
  (* Products. *)
  | "∀" xs:arg* "," b:(term PFunc)
      when p >= PFunc -> in_pos _loc (P_Prod(xs,b))
  (* Abstraction. *)
  | "λ" xs:arg* "," t:(term PFunc)
      when p >= PFunc -> in_pos _loc (P_Abst(xs,t))
  (* Local let. *)
  | _let_ x:ident a:arg* "=" t:(term PFunc) _in_ u:(term PFunc)
      when p >= PFunc -> in_pos _loc (P_LLet(x,a,t,u))
  (* Natural number literal. *)
  | n:nat_lit
      when p >= PAtom -> in_pos _loc (P_NLit(n))

(** [env] is a parser for a metavariable environment. *)
and parser env = "[" t:(term PAppl) ts:{"," (term PAppl)}* "]" -> t::ts

(** [arg] parses a single function argument. *)
and parser arg =
  | x:ident                            -> (x, None   )
  | "(" x:ident ":" a:(term PFunc) ")" -> (x, Some(a))

let term = term PFunc

(** [rule] is a parser for a single rewriting rule. *)
let parser rule =
  | l:term "→" r:term -> Pos.in_pos _loc (l, r) (* TODO *)

(** [rw_patt_spec] is a parser for a rewrite pattern specification. *)
let parser rw_patt_spec =
  | t:term                          -> P_rw_Term(t)
  | _in_ t:term                     -> P_rw_InTerm(t)
  | _in_ x:ident _in_ t:term        -> P_rw_InIdInTerm(x,t)
  | x:ident _in_ t:term             -> P_rw_IdInTerm(x,t)
  | u:term _in_ x:ident _in_ t:term -> P_rw_TermInIdInTerm(u,x,t)
  | u:term _as_ x:ident _in_ t:term -> P_rw_TermAsIdInTerm(u,x,t)

(** [rw_patt] is a parser for a (located) rewrite pattern. *)
let parser rw_patt = "[" r:rw_patt_spec "]" -> in_pos _loc r

(** [tactic] is a parser for a single tactic. *)
let parser tactic =
  | _refine_ t:term             -> Pos.in_pos _loc (P_tac_refine(t))
  | _intro_ xs:ident*           -> Pos.in_pos _loc (P_tac_intro(xs))
  | _apply_ t:term              -> Pos.in_pos _loc (P_tac_apply(t))
  | _simpl_                     -> Pos.in_pos _loc P_tac_simpl
  | _rewrite_ p:rw_patt? t:term -> Pos.in_pos _loc (P_tac_rewrite(p,t))
  | _refl_                      -> Pos.in_pos _loc P_tac_refl
<<<<<<< HEAD
  | _sym_                       -> Pos.in_pos _loc P_tac_sym
  | _focus_ i:natural           -> Pos.in_pos _loc (P_tac_focus(i))
=======
  | _focus_ i:nat_lit           -> Pos.in_pos _loc (P_tac_focus(i))
>>>>>>> 3df5bf08
  | _print_                     -> Pos.in_pos _loc P_tac_print
  | _proofterm_                 -> Pos.in_pos _loc P_tac_proofterm

(** [proof_end] is a parser for a proof terminator. *)
let parser proof_end =
  | _qed_   -> P_proof_QED
  | _admit_ -> P_proof_admit
  | _abort_ -> P_proof_abort

(** [assertion] parses a single assertion. *)
let parser assertion =
  | t:term ":" a:term -> P_assert_typing(t,a)
  | t:term "≡" u:term -> P_assert_conv(t,u)

(** [config] pases a single configuration option. *)
let parser config =
  | "verbose" i:''[1-9][0-9]*'' ->
      P_config_verbose(int_of_string i)
  | "debug" d:''[-+][a-zA-Z]+'' ->
      let s = String.sub d 0 (String.length d - 1) in
      P_config_debug(d.[0] = '+', s)
  | "builtin" s:string_lit "≔" qid:qident ->
      P_config_builtin(s,qid)

let parser proof = _proof_ ts:tactic* e:proof_end -> (ts,e)

let parser assert_must_fail =
  | _assert_    -> false
  | _assertnot_ -> true

(** [cmd] is a parser for a single command. *)
let parser cmd =
  | _require_ m:{_open_ -> P_require_open}?[P_require_default] p:path
      -> P_require(p,m)
  | _require_ p:path m:{_as_ n:ident -> P_require_as(n)}
      -> P_require(p,m)
  | _open_ p:path
      -> P_open(p)
  | _symbol_ l:symtag* s:ident ":" a:term
      -> P_symbol(l,s,a)
  | _rule_ r:rule rs:{_:_and_ rule}*
      -> P_rules(r::rs)
  | _definition_ s:ident al:arg* ao:{":" term}? "≔" t:term
      -> P_definition(s,al,ao,t)
  | _theorem_ s:ident ":" a:term (ts,e):proof
      -> P_theorem(s,a,ts,e)
  | mf:assert_must_fail a:assertion
      -> P_assert(mf,a)
  | _set_ c:config
      -> P_set(c)

(** [cmds] is a parser for multiple (located) commands. *)
let parser cmds = {c:cmd -> in_pos _loc c}*

(** [parse_file fname] attempts to parse the file [fname], to obtain a list of
    toplevel commands. In case of failure, a graceful error message containing
    the error position is given through the [Fatal] exception. *)
let parse_file : string -> p_cmd loc list = fun fname ->
  try Earley.parse_file cmds blank fname
  with Earley.Parse_error(buf,pos) ->
    let loc = Some(Pos.locate buf pos buf pos) in
    fatal loc "Parse error."

(** [parse_string fname str] attempts to parse the string [str] file to obtain
    a list of toplevel commands.  In case of failure, a graceful error message
    containing the error position is given through the [Fatal] exception.  The
    [fname] argument should contain a relevant file name for the error message
    to be constructed. *)
let parse_string : string -> string -> p_cmd loc list = fun fname str ->
  try Earley.parse_string ~filename:fname cmds blank str
  with Earley.Parse_error(buf,pos) ->
    let loc = Some(Pos.locate buf pos buf pos) in
    fatal loc "Parse error."<|MERGE_RESOLUTION|>--- conflicted
+++ resolved
@@ -212,12 +212,8 @@
   | _simpl_                     -> Pos.in_pos _loc P_tac_simpl
   | _rewrite_ p:rw_patt? t:term -> Pos.in_pos _loc (P_tac_rewrite(p,t))
   | _refl_                      -> Pos.in_pos _loc P_tac_refl
-<<<<<<< HEAD
   | _sym_                       -> Pos.in_pos _loc P_tac_sym
-  | _focus_ i:natural           -> Pos.in_pos _loc (P_tac_focus(i))
-=======
   | _focus_ i:nat_lit           -> Pos.in_pos _loc (P_tac_focus(i))
->>>>>>> 3df5bf08
   | _print_                     -> Pos.in_pos _loc P_tac_print
   | _proofterm_                 -> Pos.in_pos _loc P_tac_proofterm
 
