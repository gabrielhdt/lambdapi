--- conflicted
+++ resolved
@@ -111,47 +111,12 @@
 (** Injection of [Bindlib] variables into terms. *)
 let mkfree : tvar -> term = fun x -> Vari(x)
 
-<<<<<<< HEAD
-(** [name_of_meta m] returns a parsable identifier for [m]. *)
-let name_of_meta m = assert (m.meta_key >= 0); Printf.sprintf "?%d" m.meta_key
-
-let all_meta : meta Keys.map ref = ref Keys.empty
-let meta_ids : int StrMap.t ref  = ref StrMap.empty 
-
-(** [new_meta ?name a n] creates a fresh (uninstantiated) metavariable of type
-    [a], and arity [n]. The [name] should be used when creating a user-defined
-    metavariable, using the name chosen by the user. Note that the name, if it
-    is given, should not correspond to a previously created metavariable. *)
-let new_meta : ?name:string -> term -> int -> meta = fun ?name a n ->
-  assert(match name with Some n -> not (StrMap.mem n !meta_ids) | _ -> true);
-  let create key =
-    { meta_key   = key
-    ; meta_name  = name
-    ; meta_type  = a
-    ; meta_arity = n
-    ; meta_value = ref None }
-  in
-  let (m, map) = Keys.add create !all_meta in
-  all_meta := map;
-  match name with
-  | None       ->
-      if !debug_meta then log "meta" "?%i created" m.meta_key; m
-  | Some(name) ->
-      meta_ids := StrMap.add name m.meta_key !meta_ids;
-      if !debug_meta then log "meta" "?%i (%s) created" m.meta_key name; m
-
-(** [named_meta name] returns the metavariable named whose key is [k] if it
-    exists. Raises Not_found otherwise. *)
-let named_meta : string -> meta = fun name ->
-  Keys.find (StrMap.find name !meta_ids) !all_meta
-
-=======
 (** Map from [Meta.id] to [meta]. *)
 let id_map : meta Id.map ref = ref Id.empty
 
-(** [meta id] returns the meta mapped to [id] in [!id_map] or raises
+(** [find_meta id] returns the meta mapped to [id] in [!id_map] or raises
     Not_found. *)
-let meta : Id.t -> meta = fun id -> Id.find id !id_map
+let find_meta : Id.t -> meta = fun id -> Id.find id !id_map
 
 let exists_sys : int -> bool = fun k -> Id.mem_sys k !id_map
     
@@ -177,7 +142,6 @@
   id_map := Id.add_sys k m !id_map;
   m
     
->>>>>>> 237534bd
 (** [unset u] returns [true] if [u] is not instanciated. *)
 let unset : meta -> bool = fun u -> !(u.meta_value) = None
 
