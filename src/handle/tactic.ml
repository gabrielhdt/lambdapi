(** Toplevel commands. *)

open! Lplib
open Common
open Error
open Pos
open Parsing
open Syntax
open Core
open Term
open Proof
open Print
open Timed
open Debug
open Extra

(** Logging function for tactics. *)
let log_tact = new_logger 't' "tact" "tactics"
let log_tact = log_tact.logger

(** Number of admitted axioms in the current signature. Used to name the
    generated axioms. This reference is reset in {!module:Compile} for each
    new compiled module. *)
let admitted : int Stdlib.ref = Stdlib.ref (-1)

(** [add_axiom ss m] adds in signature state [ss] a new axiom symbol of type
   [!(m.meta_type)] and instantiate [m] with it. WARNING: It does not check
   whether the type of [m] contains metavariables. *)
let add_axiom : Sig_state.t -> meta -> Sig_state.t = fun ss m ->
  let name =
    let i = Stdlib.(incr admitted; !admitted) in
    let p = Printf.sprintf "_ax%i" i in
    match m.meta_name with
    | Some n -> Escape.add_suffix (p ^ "_") n
    | _ -> p
  in
  (* Create a symbol with the same type as the metavariable *)
  let ss, sym =
    Console.out 3 (red "(symb) add axiom %a: %a" ^^ "\n")
      pp_uid name pp_term !(m.meta_type);
    Sig_state.add_symbol
      ss Public Const Eager true (Pos.none name) !(m.meta_type) [] None
  in
  (* Create the value which will be substituted for the metavariable. This
     value is [sym x0 ... xn] where [xi] are variables that will be
     substituted by the terms of the explicit substitution of the
     metavariable. *)
  let meta_value =
    let vars = Array.init m.meta_arity (new_tvar_ind "x") in
    let ax = _Appl_Symb sym (Array.to_list vars |> List.map _Vari) in
    Bindlib.(bind_mvar vars ax |> unbox)
  in
  LibMeta.set (new_problem()) m meta_value; ss

(** [admit_meta ss m] adds as many axioms as needed in the signature state
   [ss] to instantiate the metavariable [m] by a fresh axiom added to the
   signature [ss]. *)
let admit_meta : Sig_state.t -> meta -> Sig_state.t = fun ss m ->
  let ss = Stdlib.ref ss in
  (* [ms] records the metas that we are instantiating. *)
  let rec admit ms m =
    (* This assertion should be ensured by the typechecking algorithm. *)
    assert (not (MetaSet.mem m ms));
    LibMeta.iter true (admit (MetaSet.add m ms)) [] !(m.meta_type);
    Stdlib.(ss := add_axiom !ss m)
  in
  admit MetaSet.empty m; Stdlib.(!ss)

(** [tac_admit pos ps gt] admits typing goal [gt]. *)
let tac_admit :
      Sig_state.t -> proof_state -> goal_typ -> Sig_state.t * proof_state =
  fun ss ps gt ->
  let ss = admit_meta ss gt.goal_meta in
  ss, remove_solved_goals ps

(** [tac_solve pos ps] tries to simplify the unification goals of the proof
   state [ps] and fails if constraints are unsolvable. *)
let tac_solve : popt -> proof_state -> proof_state = fun pos ps ->
  if !log_enabled then log_tact (red "tac_solve %a") pp_goals ps;
  let gs_typ, gs_unif = List.partition is_typ ps.proof_goals in
  let p = new_problem() in
  let f ms = function
    | Unif _ -> ms
    | Typ gt -> MetaSet.add gt.goal_meta ms
  in
<<<<<<< HEAD
  p := { !p with
         metas = List.fold_left f MetaSet.empty gs_typ
       ; to_solve = List.rev_map get_constr gs_unif };
=======
  p := {!p with metas = List.fold_left f MetaSet.empty gs_typ
              ; to_solve = List.rev_map get_constr gs_unif};
>>>>>>> facf3c1f
  if not (Unif.solve_noexn p) then
    fatal pos "Unification goals are unsatisfiable.";
  (* remove in [gs_typ] the goals that have been instantiated, and simplify
     the others. *)
  let not_instantiated = function
    | Typ gt when !(gt.goal_meta.meta_value) <> None -> None
    | gt -> Some (Goal.simpl Eval.simplify gt)
  in
  let gs_typ = List.filter_map not_instantiated gs_typ in
  {ps with proof_goals = List.map (fun c -> Unif c) !p.unsolved @ gs_typ}

(** [tac_refine pos ps gt gs p t] refines the typing goal [gt] with [t]. [p]
    is the set of metavariables created by the scoping of [t]. *)
let tac_refine : (module Infer.S) -> popt -> proof_state -> goal_typ -> 
  goal list -> problem -> term -> proof_state =
  fun (module Infer) pos ps gt gs p t ->
  if !log_enabled then
    log_tact (red "tac_refine %a%a%a") pp_term t pp_goals ps pp_problem p;
  let c = Env.to_ctxt gt.goal_hyps in
  if LibMeta.occurs gt.goal_meta c t then fatal pos "Circular refinement.";
  (* Check that [t] has the required type. *)
  match Infer.check_noexn p c t gt.goal_type with
  | None -> fatal pos "%a\ndoes not have type\n %a." pp_term t pp_term gt.goal_type;
  | Some t ->
  if !log_enabled then
    log_tact (red "%a ≔ %a") pp_meta gt.goal_meta pp_term t;
  LibMeta.set p gt.goal_meta
    (Bindlib.unbox (Bindlib.bind_mvar (Env.vars gt.goal_hyps) (lift t)));
  (* Convert the metas and constraints of [p] not in [gs] into new goals. *)
  if !log_enabled then log_tact "%a" pp_problem p;
  tac_solve pos {ps with proof_goals = Proof.add_goals_of_problem p gs}

(** [ind_data t] returns the [ind_data] structure of [s] if [t] is of the
   form [s t1 .. tn] with [s] an inductive type. Fails otherwise. *)
let ind_data : popt -> Env.t -> term -> Sign.ind_data = fun pos env a ->
  let h, ts = get_args (Eval.whnf (Env.to_ctxt env) a) in
  match h with
  | Symb s ->
      let sign = Path.Map.find s.sym_path Sign.(!loaded) in
      begin
        try
          let ind = SymMap.find s !(sign.sign_ind) in
          let ctxt = Env.to_ctxt env in
          if LibTerm.distinct_vars ctxt (Array.of_list ts) = None
          then fatal pos "%a is not applied to distinct variables." pp_sym s
          else ind
        with Not_found -> fatal pos "%a is not an inductive type." pp_sym s
      end
  | _ -> fatal pos "%a is not headed by an inductive type." pp_term a

(** [tac_induction pos ps gt] tries to apply the induction tactic on the
   typing goal [gt]. *)
let tac_induction : (module Infer.S) -> popt -> proof_state -> goal_typ ->
  goal list -> proof_state =
  fun tc pos ps ({goal_type;goal_hyps;_} as gt) gs ->
  let ctx = Env.to_ctxt goal_hyps in
  match Eval.whnf ctx goal_type with
  | Prod(a,_) ->
      let ind = ind_data pos goal_hyps a in
      let n = ind.ind_nb_params + ind.ind_nb_types + ind.ind_nb_cons in
      let p = new_problem () in
      let metas =
        let fresh_meta _ =
          let mt = LibMeta.make p ctx mk_Type in
          LibMeta.make p ctx mt
        in
        (* Reverse to have goals properly sorted. *)
        List.(rev (init (n - 1) fresh_meta))
      in
      let t = add_args (mk_Symb ind.ind_prop) metas in
      tac_refine tc pos ps gt gs p t
  | _ -> fatal pos "[%a] is not a product." pp_term goal_type

(** [count_products a] returns the number of consecutive products at the top
   of the term [a]. *)
let count_products : ctxt -> term -> int = fun c ->
  let rec count acc t =
    match Eval.whnf c t with
    | Prod(_,b) -> count (acc + 1) (Bindlib.subst b mk_Kind)
    | _ -> acc
  in count 0

(** [handle ss prv ps tac] applies tactic [tac] in the proof state [ps] and
   returns the new proof state. *)
let handle : Sig_state.t -> bool -> proof_state -> p_tactic -> proof_state =
  fun ss prv ps {elt;pos} ->
  match ps.proof_goals with
  | [] -> assert false (* done before *)
  | g::gs ->
  match elt with
  | P_tac_fail
  | P_tac_query _ -> assert false (* done before *)
  | P_tac_focus(i) ->
      (try {ps with proof_goals = List.swap i ps.proof_goals}
       with Invalid_argument _ -> fatal pos "Invalid goal index.")
  | P_tac_simpl None ->
      {ps with proof_goals = Goal.simpl (Eval.snf []) g :: gs}
  | P_tac_simpl (Some qid) ->
      let s = Sig_state.find_sym ~prt:true ~prv:true ss qid in
      {ps with proof_goals = Goal.simpl (Eval.unfold_sym s) g :: gs}
  | P_tac_solve -> tac_solve pos ps
  | _ ->
  match g with
  | Unif _ -> fatal pos "Not a typing goal."
  | Typ ({goal_hyps=env;_} as gt) ->
  let scope p t = Scope.scope_term prv ss env p
                    (Proof.meta_of_key ps) (Proof.meta_of_name ps) t in
  let check id =
    if List.mem_assoc id.elt env then
      fatal id.pos "Identifier already in use."
  in
  let tc = Unif.typechecker ss.coercions in
  let module Infer = (val tc) in
  match elt with
  | P_tac_admit
  | P_tac_fail
  | P_tac_focus _
  | P_tac_query _
  | P_tac_simpl _
  | P_tac_solve -> assert false (* done before *)
  | P_tac_apply pt ->
      let p = new_problem() in
      let t = scope p pt in
      (* Compute the product arity of the type of [t]. *)
      (* FIXME: this does not take into account implicit arguments. *)
      let (t, n) =
        let c = Env.to_ctxt env in
        match Infer.infer_noexn p c t with
        | None -> fatal pos "[%a] is not typable." pp_term t
        | Some (t, a) -> (t, count_products c a)
      in
      let p, t = if n <= 0 then p, t
                 else let p = new_problem() in
                      p, scope p (P.appl_wild pt n) in
      tac_refine tc pos ps gt gs p t
  | P_tac_assume idopts ->
      (* Check that the given identifiers are not already used. *)
      List.iter (Option.iter check) idopts;
      (* Check that the given identifiers are pairwise distinct. *)
      Syntax.check_distinct idopts;
      let p = new_problem() in
      tac_refine tc pos ps gt gs p (scope p (P.abst_list idopts P.wild))
  | P_tac_generalize {elt=id; pos=idpos} ->
      (* From a goal [e1,id:a,e2 ⊢ ?[e1,id,e2] : u], generate a new goal [e1 ⊢
         ?m[e1] : Π id:a, Π e2, u], and refine [?[e]] with [?m[e1] id e2]. *)
      begin
        try
          let p = new_problem() in
          let e2, x, e1 = List.split (fun (s,_) -> s = id) env in
          let u = lift gt.goal_type in
          let q = Env.to_prod_box [x] (Env.to_prod_box e2 u) in
          let m = LibMeta.fresh p (Env.to_prod e1 q) (List.length e1) in
          let me1 = Bindlib.unbox (_Meta m (Env.to_tbox e1)) in
          let t =
            List.fold_left (fun t (_,(v,_,_)) -> mk_Appl(t, mk_Vari v))
              me1 (x::e2)
          in
          tac_refine tc pos ps gt gs p t
        with Not_found -> fatal idpos "Unknown hypothesis %a" pp_uid id;
      end
  | P_tac_have(id, t) ->
      (* From a goal [e ⊢ ?[e] : u], generate two new goals [e ⊢ ?1[e] : t]
         and [e,x:t ⊢ ?2[e,x] : u], and refine [?[e]] with [?2[e,?1[e]]. *)
      check id;
      let p = new_problem() in
      let t = scope p t in
      (* Generate the constraints for [t] to be of type [Type]. *)
      let c = Env.to_ctxt gt.goal_hyps in
      begin
        match Infer.check_noexn p c t mk_Type with
        | None -> fatal pos "%a is not of type Type." pp_term t
        | Some t ->
        (* Create a new goal of type [t]. *)
        let n = List.length env in
        let bt = lift t in
        let m1 = LibMeta.fresh p (Env.to_prod env bt) n in
        (* Refine the focused goal. *)
        let v = new_tvar id.elt in
        let env' = Env.add v bt None env in
        let m2 = LibMeta.fresh p (Env.to_prod env' (lift gt.goal_type)) (n+1) in
        let gs = Goal.of_meta m1 :: Goal.of_meta m2 :: gs in
        let ts = Env.to_tbox env in
        let u = Bindlib.unbox (_Meta m2 (Array.append ts [|_Meta m1 ts|])) in
        tac_refine tc pos ps gt gs p u
      end
  | P_tac_induction -> tac_induction tc pos ps gt gs
  | P_tac_refine t ->
      let p = new_problem() in tac_refine tc pos ps gt gs p (scope p t)
  | P_tac_refl ->
      let n = count_products (Env.to_ctxt env) gt.goal_type in
      if n > 0 then
        begin
          (* We first do [n] times the [assume] tactic. *)
          let idopt = Some (Pos.none "y") in
          let rec mk_idopts acc k =
            if k <= 0 then acc else mk_idopts (idopt::acc) (k-1) in
          let t = P.abst_list (mk_idopts [] n) P.wild in
          let p = new_problem() in
          let ps = tac_refine tc pos ps gt gs p (scope p t) in
          (* We then apply reflexivity. *)
          match ps.proof_goals with
          | Typ gt::gs ->
              let p = new_problem() in
              tac_refine tc pos ps gt gs p (Rewrite.reflexivity ss pos gt)
          | _ -> assert false
        end
      else let p = new_problem() in
           tac_refine tc pos ps gt gs p (Rewrite.reflexivity ss pos gt)
  | P_tac_rewrite(l2r,pat,eq) ->
      let pat = Option.map (Scope.scope_rw_patt ss env) pat in
      let p = new_problem() in
      tac_refine tc pos ps gt gs p
        (Rewrite.rewrite ss p pos gt l2r pat (scope p eq))
  | P_tac_sym ->
      let p = new_problem() in
      tac_refine tc pos ps gt gs p (Rewrite.symmetry ss p pos gt)
  | P_tac_why3 cfg ->
      let p = new_problem() in
      tac_refine tc pos ps gt gs p (Why3_tactic.handle ss pos cfg gt)

(** [handle ss prv ps tac] applies tactic [tac] in the proof state [ps] and
   returns the new proof state. *)
let handle : Sig_state.t -> bool -> proof_state -> p_tactic
             -> Sig_state.t * proof_state * Query.result =
  fun ss prv ps ({elt;pos} as tac) ->
  match elt with
  | P_tac_fail -> fatal pos "Call to tactic \"fail\""
  | P_tac_query(q) ->
      if !log_enabled then log_tact "%a" Pretty.tactic tac;
      ss, ps, Query.handle ss (Some ps) q
  | _ ->
  match ps.proof_goals with
  | [] -> fatal pos "No remaining goals."
  | Typ gt::_ when elt = P_tac_admit ->
      let ss, ps = tac_admit ss ps gt in ss, ps, None
  | g::_ ->
      if !log_enabled then
        log_tact "%a\n%a" Proof.Goal.pp g Pretty.tactic tac;
      ss, handle ss prv ps tac, None

let handle : Sig_state.t -> bool -> proof_state -> p_tactic
             -> Sig_state.t * proof_state * Query.result =
  fun ss prv ps tac ->
  try handle ss prv ps tac
  with Fatal(_,_) as e -> Console.out 1 "%a" pp_goals ps; raise e<|MERGE_RESOLUTION|>--- conflicted
+++ resolved
@@ -83,14 +83,8 @@
     | Unif _ -> ms
     | Typ gt -> MetaSet.add gt.goal_meta ms
   in
-<<<<<<< HEAD
-  p := { !p with
-         metas = List.fold_left f MetaSet.empty gs_typ
-       ; to_solve = List.rev_map get_constr gs_unif };
-=======
   p := {!p with metas = List.fold_left f MetaSet.empty gs_typ
               ; to_solve = List.rev_map get_constr gs_unif};
->>>>>>> facf3c1f
   if not (Unif.solve_noexn p) then
     fatal pos "Unification goals are unsatisfiable.";
   (* remove in [gs_typ] the goals that have been instantiated, and simplify
