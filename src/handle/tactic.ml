--- conflicted
+++ resolved
@@ -93,16 +93,9 @@
   with Unif.Unsolvable -> fatal pos "Unification goals are unsatisfiable."
 
 (** [tac_refine pos ps t] refines the focused typing goal with [t]. *)
-<<<<<<< HEAD
-let tac_refine : popt -> proof_state -> goal_typ -> goal list -> term ->
-  proof_state = fun pos ps gt gs t ->
-  if !log_enabled then
-    log_tact "refine %a ≔ %a" pp_meta gt.goal_meta pp_term t;
-=======
 let tac_refine : popt -> proof_state -> goal_typ -> goal list -> term
                  -> proof_state = fun pos ps gt gs t ->
   if !log_enabled then log_tact "refine %a" pp_term t;
->>>>>>> e6fbd02d
   if LibTerm.Meta.occurs gt.goal_meta t then fatal pos "Circular refinement.";
   (* Check that [t] has the required type. *)
   let gs_typ, gs_unif = List.partition is_typ gs in
@@ -192,6 +185,7 @@
     | Some id -> if List.mem_assoc id.elt env then
                    fatal id.pos "Identifier already in use."
   in
+  let module Infer = (val Stdlib.(!Infer.default)) in
   match elt with
   | P_tac_admit
   | P_tac_fail
@@ -201,21 +195,13 @@
   | P_tac_solve -> assert false (* done before *)
   | P_tac_apply pt ->
       let t = scope pt in
-      let module Infer = (val Stdlib.(!Infer.default)) in
       (* Compute the product arity of the type of [t]. *)
       (* FIXME: this does not take into account implicit arguments. *)
-<<<<<<< HEAD
       let (t, n) =
-        match Infer.infer_noexn [] (Env.to_ctxt env) t with
-        | None -> fatal pos "[%a] is not typable." pp_term t
-        | Some (t, a, _) -> t, LibTerm.count_products a
-=======
-      let n =
         let c = Env.to_ctxt env in
         match Infer.infer_noexn [] c t with
         | None -> fatal pos "[%a] is not typable." pp_term t
-        | Some (a, _) -> count_products c a
->>>>>>> e6fbd02d
+        | Some (t, a, _) -> t, count_products c a
       in
       let t = if n <= 0 then t else scope (P.appl_wild pt n) in
       tac_refine pos ps gt gs t
@@ -253,7 +239,7 @@
       begin
         match Infer.check_noexn to_solve c t Type with
         | None -> fatal pos "[%a] is not typable." pp_term t
-        | Some cs ->
+        | Some (t, cs) ->
         (* Convert the metas of [t] not in [gs] into new goals. *)
         let gs_typ = add_goals_of_metas (LibTerm.Meta.get true t) gs_typ in
         let proof_goals = List.rev_map (fun c -> Unif c) cs @ gs_typ in
@@ -285,7 +271,7 @@
         let ps = tac_refine pos ps gt gs (scope pt) in
         begin
           match ps.proof_goals with
-          | Typ ({goal_hyps=env;_} as gt)::gs ->
+          | Typ (_ as gt)::gs ->
               (* We apply reflexivity. *)
               tac_refine pos ps gt gs (Rewrite.reflexivity ss pos gt)
           | _ -> assert false
