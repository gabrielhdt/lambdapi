--- conflicted
+++ resolved
@@ -21,33 +21,6 @@
   | true  -> Parser.parse_file fname
   | false -> Parser.Dk.parse_file fname
 
-<<<<<<< HEAD
-(** [command mod ss cmd] compiles command [cmd] in signature state [ss]. [mod]
-    is a function that compiles modules, it is required to compile [require]
-    commands. *)
-let command : (Path.t -> Sign.t) -> Sig_state.t -> Syntax.p_command ->
-  Sig_state.t =
-  fun compile_mod ss cmd ->
-  Term.Meta.reset_meta_counter ();
-  (* We provide the compilation function to the handle commands, so that
-     "require" is able to compile files. *)
-  let (ss, p, _) = Command.handle compile_mod ss cmd in
-  match p with
-  | None -> ss
-  | Some d ->
-      let ss, ps, _ =
-        List.fold_left
-          (fun (ss, ps, _) tac -> Tactic.handle ss d.pdata_prv ps tac)
-          (ss, d.pdata_p_state, None) d.pdata_tactics
-      in
-      d.pdata_finalize ss ps
-
-(** [compile force mp] compiles the file corresponding to [mp], when it is
-    necessary (the corresponding object file does not exist,  must be updated,
-    or [force] is [true]).  In that case,  the produced signature is stored in
-    the corresponding object file. *)
-let rec compile : bool -> Path.t -> Sign.t = fun force mp ->
-=======
 (** [with_handle ~handle ~force mp] compiles the file corresponding to module
     path [mp] using function [~handle] to process commands. Module [mp] is
     process when it is necessary, i.e. the corresponding object file does not
@@ -57,7 +30,6 @@
   handle:(Command.compiler -> Sig_state.t -> Syntax.p_command -> Sig_state.t)
   -> force:bool -> Path.t -> Sign.t =
   fun ~handle ~force mp ->
->>>>>>> 6b1a7df8
   let base = file_of_path mp in
   let src () =
     (* Searching for source is delayed because we may not need it
@@ -97,12 +69,8 @@
       loaded := Path.Map.add mp sign !loaded;
       Stdlib.(Tactic.admitted := -1);
       let consume cmd =
-<<<<<<< HEAD
-        Stdlib.(sig_st := command (compile false) !sig_st cmd)
-=======
         let force = false in
         Stdlib.(sig_st := handle (with_handle ~handle ~force) !sig_st cmd)
->>>>>>> 6b1a7df8
       in
       Stream.iter consume (parse_file src);
       Sign.strip_private sign;
