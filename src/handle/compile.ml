(** High-level compilation functions. *)

open! Lplib

open Timed
open Common
open Error
open Parsing
open Core
open Sign
open Library

(** [gen_obj] indicates whether we should generate object files when compiling
    source files. The default behaviour is not te generate them. *)
let gen_obj = Stdlib.ref false

(** [parse_file fname] selects and runs the correct parser on file [fname], by
    looking at its extension. *)
let parse_file : string -> Syntax.ast = fun fname ->
  match Filename.check_suffix fname src_extension with
  | true  -> Parser.parse_file fname
  | false -> Parser.Dk.parse_file fname

<<<<<<< HEAD
(** [with_handle ~handle ~force mp] compiles the file corresponding to module
=======
(** [compile_with ~handle ~force mp] compiles the file corresponding to module
>>>>>>> 9dc51052
    path [mp] using function [~handle] to process commands. Module [mp] is
    process when it is necessary, i.e. the corresponding object file does not
    exist, or it must be updated, or [~force] is [true]). In that case, the
    produced signature is stored in the corresponding object file. *)
<<<<<<< HEAD
let rec with_handle :
  handle:(Command.compiler -> Sig_state.t -> Syntax.p_command -> Sig_state.t)
  -> force:bool -> Path.t -> Sign.t =
=======
let rec compile_with :
  handle:(Command.compiler -> Sig_state.t -> Syntax.p_command -> Sig_state.t)
  -> force:bool -> Command.compiler =
>>>>>>> 9dc51052
  fun ~handle ~force mp ->
  let base = file_of_path mp in
  let src () =
    (* Searching for source is delayed because we may not need it
       in case of "ghost" signatures (such as for unification rules). *)
    let src = base ^ src_extension in
    let legacy = base ^ legacy_src_extension in
    match (Sys.file_exists src, Sys.file_exists legacy) with
    | (false, false) ->
        fatal_no_pos "File \"%s.lp\" (or .dk) not found." base
    | (true , true ) ->
        wrn None "Both \"%s\" and \"%s\" exist. We take \"%s\"."
          src legacy src; src
    | (true , false) -> src
    | (false, true ) -> legacy
  in
  let obj = base ^ obj_extension in
  if List.mem mp !loading then
    begin
      fatal_msg "Circular dependencies detected in \"%s\".\n" (src ());
      fatal_msg "Dependency stack for module %a:\n" Print.pp_path mp;
      List.iter (fatal_msg "- %a\n" Print.pp_path) !loading;
      fatal_no_pos "Build aborted."
    end;
  if Path.Map.mem mp !loaded then
    let sign = Path.Map.find mp !loaded in
    Console.out 2 "%a already loaded\n" Print.pp_path mp; sign
  else if force || Extra.more_recent (src ()) obj then
    begin
      let forced = if force then " (forced)" else "" in
      let src = src () in
      Console.out 1 "Loading \"%s\"%s ...\n%!" src forced;
      loading := mp :: !loading;
      let sign = Sig_state.create_sign mp in
      let sig_st = Stdlib.ref (Sig_state.of_sign sign) in
      (* [sign] is added to [loaded] before processing the commands so that it
         is possible to qualify the symbols of the current modules. *)
      loaded := Path.Map.add mp sign !loaded;
      Stdlib.(Tactic.admitted := -1);
      let consume cmd =
        let force = false in
<<<<<<< HEAD
        Stdlib.(sig_st := handle (with_handle ~handle ~force) !sig_st cmd)
=======
        Stdlib.(sig_st := handle (compile_with ~handle ~force) !sig_st cmd)
>>>>>>> 9dc51052
      in
      Stream.iter consume (parse_file src);
      Sign.strip_private sign;
      if Stdlib.(!gen_obj) then Sign.write sign obj;
      loading := List.tl !loading;
      Console.out 1 "Checked \"%s\"\n%!" src; sign
    end
  else
    begin
      Console.out 2 "Loading \"%s\" ...\n%!" (src ());
      let sign = Sign.read obj in
<<<<<<< HEAD
      let compile mp _ = ignore (with_handle ~handle ~force:false mp) in
=======
      let compile mp _ = ignore (compile_with ~handle ~force:false mp) in
>>>>>>> 9dc51052
      Path.Map.iter compile !(sign.sign_deps);
      loaded := Path.Map.add mp sign !loaded;
      Sign.link sign;
      Console.out 2 "Loaded \"%s\"\n%!" obj; sign
    end

(** [compile force mp] compiles module path [mp] using
    {!val:Command.with_proofs}, forcing compilation of up-to-date files if
    [force] is true. *)
<<<<<<< HEAD
let compile force = with_handle ~handle:Command.with_proofs ~force
=======
let compile force = compile_with ~handle:Command.handle ~force
>>>>>>> 9dc51052

(** [recompile] indicates whether we should recompile files who have an object
    file that is already up to date. Note that this flag only applies to files
    that are given on the command line explicitly, not their dependencies. *)
let recompile = Stdlib.ref false

(** [compile_file fname] is the main compiling function. It is called from the
    main program exclusively. *)
let compile_file : string -> Sign.t = fun fname ->
  Package.apply_config fname;
  (* Compute the module path (checking the extension). *)
  let mp = path_of_file LpLexer.escape fname in
  (* Run compilation. *)
  compile Stdlib.(!recompile) mp

open Console

(** Pure wrappers around compilation functions. Functions provided perform the
    same computations as the ones defined earlier, but restores the state when
    they have finished. An optional library mapping or state can be passed as
    argument to change the settings. *)
module Pure : sig
  val compile : ?lm:string*string -> ?st:State.t -> bool -> Path.t -> Sign.t
  val compile_file : ?lm:string*string -> ?st:State.t -> string -> Sign.t
end = struct

  (* [pure_apply_cfg ?lm ?st f] is function [f] but pure (without side
     effects). The side effects taken into account occur in {!val:State.t} and
     {!val:Library.lib_mappings}. Arguments [?lm] allows to set the library
     mappings and [?st] sets the state. *)
  let pure_apply_cfg :
        ?lm:string*string -> ?st:State.t -> ('a -> 'b) -> 'a -> 'b =
    fun ?lm ?st f x ->
    let libmap = !lib_mappings in
    State.push ();
    Option.iter Library.add_mapping lm;
    Option.iter State.apply st;
    let restore () =
      State.pop ();
      lib_mappings := libmap
    in
    try
      let res = f x in
      restore (); res
    with e -> restore (); raise e

  let compile ?lm ?st force mp =
    let f (force, mp) = compile force mp in
    pure_apply_cfg ?lm ?st f (force, mp)

  let compile_file ?lm ?st = pure_apply_cfg ?lm ?st compile_file
end<|MERGE_RESOLUTION|>--- conflicted
+++ resolved
@@ -21,24 +21,14 @@
   | true  -> Parser.parse_file fname
   | false -> Parser.Dk.parse_file fname
 
-<<<<<<< HEAD
-(** [with_handle ~handle ~force mp] compiles the file corresponding to module
-=======
 (** [compile_with ~handle ~force mp] compiles the file corresponding to module
->>>>>>> 9dc51052
     path [mp] using function [~handle] to process commands. Module [mp] is
     process when it is necessary, i.e. the corresponding object file does not
     exist, or it must be updated, or [~force] is [true]). In that case, the
     produced signature is stored in the corresponding object file. *)
-<<<<<<< HEAD
-let rec with_handle :
-  handle:(Command.compiler -> Sig_state.t -> Syntax.p_command -> Sig_state.t)
-  -> force:bool -> Path.t -> Sign.t =
-=======
 let rec compile_with :
   handle:(Command.compiler -> Sig_state.t -> Syntax.p_command -> Sig_state.t)
   -> force:bool -> Command.compiler =
->>>>>>> 9dc51052
   fun ~handle ~force mp ->
   let base = file_of_path mp in
   let src () =
@@ -80,11 +70,7 @@
       Stdlib.(Tactic.admitted := -1);
       let consume cmd =
         let force = false in
-<<<<<<< HEAD
-        Stdlib.(sig_st := handle (with_handle ~handle ~force) !sig_st cmd)
-=======
         Stdlib.(sig_st := handle (compile_with ~handle ~force) !sig_st cmd)
->>>>>>> 9dc51052
       in
       Stream.iter consume (parse_file src);
       Sign.strip_private sign;
@@ -96,11 +82,7 @@
     begin
       Console.out 2 "Loading \"%s\" ...\n%!" (src ());
       let sign = Sign.read obj in
-<<<<<<< HEAD
-      let compile mp _ = ignore (with_handle ~handle ~force:false mp) in
-=======
       let compile mp _ = ignore (compile_with ~handle ~force:false mp) in
->>>>>>> 9dc51052
       Path.Map.iter compile !(sign.sign_deps);
       loaded := Path.Map.add mp sign !loaded;
       Sign.link sign;
@@ -110,11 +92,7 @@
 (** [compile force mp] compiles module path [mp] using
     {!val:Command.with_proofs}, forcing compilation of up-to-date files if
     [force] is true. *)
-<<<<<<< HEAD
-let compile force = with_handle ~handle:Command.with_proofs ~force
-=======
 let compile force = compile_with ~handle:Command.handle ~force
->>>>>>> 9dc51052
 
 (** [recompile] indicates whether we should recompile files who have an object
     file that is already up to date. Note that this flag only applies to files
