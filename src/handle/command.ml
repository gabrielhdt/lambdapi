--- conflicted
+++ resolved
@@ -461,12 +461,8 @@
               (Console.out 1 "%a" Proof.pp_goals ps;
                fatal pe.pos "The proof is not finished.");
             (* Add the symbol in the signature. *)
-<<<<<<< HEAD
-            Console.out 3 (red "(symb) add %a : %a\n") pp_uid id pp_term a;
-=======
-            Console.out 3 (red "(symb) add %a : %a" ^^ "\n") pp_uid id pp_term a;
-            let t = Option.map (fun t -> t.elt) t in
->>>>>>> 15de9f64
+            Console.out 3 (red "(symb) add %a : %a" ^^ "\n")
+            pp_uid id pp_term a;
             fst (add_symbol ss expo prop mstrat opaq p_sym_nam a impl t)
       in
       (* Create proof state. *)
