(** Toplevel commands. *)

open! Lplib
open Lplib.Extra
open Timed
open Common
open Error
open Core
open Term
open Sign
open Pos
open Parsing
open Syntax
open Tags
open Sig_state
open Scope
open Print
open Proof
open Debug

(* Register a check for the type of the builtin symbols "0" and "+1". *)
let _ =
  let register = Builtin.register_expected_type (Unif.eq_noexn []) pp_term in
  let expected_zero_type ss _pos =
    try
      match !((StrMap.find "+1" ss.builtins).sym_type) with
      | Prod(a,_) -> a
      | _ -> assert false
    with Not_found -> Meta (Meta.fresh Type 0, [||])
  in
  register "0" expected_zero_type;
  let expected_succ_type ss _pos =
    let typ_0 =
      try lift !((StrMap.find "0" ss.builtins).sym_type)
      with Not_found -> _Meta (Meta.fresh Type 0) [||]
    in
    Bindlib.unbox (_Impl typ_0 typ_0)
  in
  register "+1" expected_succ_type

(** [handle_open ss p] handles the command [open p] with [ss] as the
   signature state. On success, an updated signature state is returned. *)
let handle_open : sig_state -> p_path -> sig_state =
  fun ss {elt=p;pos} ->
  (* Obtain the signature corresponding to [m]. *)
  let sign =
    try Path.Map.find p !(Sign.loaded) with Not_found ->
      (* The signature has not been required... *)
      fatal pos "Module %a has not been required." pp_path p
  in
  (* Open the module. *)
  open_sign ss sign

(** [handle_require b ss p] handles the command [require p] (or [require
   open p] if b is true) with [ss] as the signature state and [compile] the
   main compile function (passed as argument to avoid cyclic dependencies).
   On success, an updated signature state is returned. *)
let handle_require :
      (Path.t -> Sign.t) -> bool -> sig_state -> p_path -> sig_state =
  fun compile b ss ({elt=p;pos} as mp) ->
  (* Check that the module has not already been required. *)
  if Path.Map.mem p !(ss.signature.sign_deps) then
    fatal pos "Module %a is already required." pp_path p;
  (* Compile required path (adds it to [Sign.loaded] among other things) *)
  ignore (compile p);
  (* Add the dependency (it was compiled already while parsing). *)
  ss.signature.sign_deps := Path.Map.add p [] !(ss.signature.sign_deps);
  if b then handle_open ss mp else ss

(** [handle_require_as compile ss p id] handles the command
    [require p as id] with [ss] as the signature state and [compile] the main
    compilation function passed as argument to avoid cyclic dependencies. On
    success, an updated signature state is returned. *)
let handle_require_as :
    (Path.t -> Sign.t) -> sig_state -> p_path -> p_ident -> sig_state =
  fun compile ss ({elt=p;_} as mp) {elt=id;_} ->
  let ss = handle_require compile false ss mp in
  let alias_path = StrMap.add id p ss.alias_path in
  let path_alias = Path.Map.add p id ss.path_alias in
  {ss with alias_path; path_alias}

(** [handle_modifiers ms] verifies that the modifiers in [ms] are compatible.
    If so, they are returned as a tuple. Otherwise, it fails. *)
let handle_modifiers : p_modifier list -> (prop * expo * match_strat) =
  fun ms ->
  let die (ms: p_modifier list) =
    let modifier oc (m: p_modifier) =
      Format.fprintf oc "%a:\"%a\"" Pos.pp_short m.pos Pretty.modifier m
    in
    fatal_no_pos "%a" (List.pp modifier "; ") ms
  in
  let prop = List.filter is_prop ms in
  let prop =
    match prop with
    | _::_::_ ->
        fatal_msg "Only one property modifier can be used, \
                   %d have been found: " (List.length prop);
        die prop
    | [{elt=P_prop(p); _}] -> p
    | [] -> Defin
    | _ -> assert false
  in
  let expo = List.filter is_expo ms in
  let expo =
    match expo with
    | _::_::_ ->
        fatal_msg "Only one exposition marker can be used, \
                   %d have been found: " (List.length expo);
        die expo
    | [{elt=P_expo(e); _}] -> e
    | [] -> Public
    | _ -> assert false
  in
  let mstrat = List.filter is_mstrat ms in
  let mstrat =
    match mstrat with
    | _::_::_ ->
        fatal_msg "Only one strategy modifier can be used, \
                   %d have been found: " (List.length mstrat);
        die mstrat
    | [{elt=P_mstrat(s); _ }] -> s
    | [] -> Eager
    | _ -> assert false
  in
  (prop, expo, mstrat)

(** [handle_rule ss syms r] checks rule [r], adds it in [ss] and returns the
   set [syms] extended with the symbol [s] defined by [r]. However, it does
   not update the decision tree of [s]. *)
let handle_rule : sig_state -> p_rule -> sym = fun ss r ->
  if !log_enabled then log_hndl "%a" (Pretty.rule "rule") r;
  let pr = scope_rule false ss r in
  let sym = pr.elt.pr_sym in
  if !(sym.sym_def) <> None then
    fatal pr.pos "No rewriting rule can be given on the defined symbol %a."
      pp_sym sym;
  let rule = Tool.Sr.check_rule pr in
  Sign.add_rule ss.signature sym rule;
  Console.out 3 (red "(rule) add %a\n") pp_rule (sym, rule);
  sym

(** [handle_rules ss rs] handles the rules [rs] in signature state [ss], and
   update the decision trees of the symboles defined by [rs]. *)
let handle_rules : sig_state -> p_rule list -> sig_state = fun ss rs ->
  let handle_rule syms r = SymSet.add (handle_rule ss r) syms in
  let syms = List.fold_left handle_rule SymSet.empty rs in
  SymSet.iter Tree.update_dtree syms;
  ss

(** [handle_inductive_symbol ss e p strat x xs a] handles the command
    [e p strat symbol x xs : a] with [ss] as the signature state.
    On success, an updated signature state and the new symbol are returned. *)
let handle_inductive_symbol : sig_state -> expo -> prop -> match_strat
    -> p_ident -> p_params list -> p_term -> sig_state * sym =
  fun ss expo prop mstrat ({elt=name;pos} as id) xs typ ->
  (* We check that [id] is not already used. *)
  if Sign.mem ss.signature name then
    fatal pos "Symbol %a already exists." pp_uid name;
  (* Desugaring of arguments of [typ]. *)
  let typ = if xs = [] then typ else Pos.none (P_Prod(xs, typ)) in
  (* Obtaining the implicitness of arguments. *)
  let impl = Syntax.get_impl_term typ in
  (* We scope the type of the declaration. *)
<<<<<<< HEAD
  let typ = Scope.scope_term expo ss Env.empty IntMap.empty typ in
  let module Infer = (val Stdlib.(!Refiner.default)) in
=======
  let typ =
    (if xs = [] then scope_term else scope_term_with_params)
      (expo = Privat) ss Env.empty (lazy IntMap.empty) typ
  in
>>>>>>> e4509ffd
  (* We check that [a] is typable by a sort. *)
  let (typ, _) = Infer.check_sort [] {elt=typ;pos} in
  (* We check that no metavariable remains. *)
  if LibTerm.Meta.has true typ then
    (fatal_msg "The type of %a has unsolved metavariables.\n" pp_uid name;
     fatal pos "We have %a : %a." pp_uid name pp_term typ);
  (* Actually add the symbol to the signature and the state. *)
  Console.out 3 (red "(symb) %a : %a\n") pp_uid name pp_term typ;
  Sig_state.add_symbol ss expo prop mstrat false id typ impl None

(** Representation of a yet unchecked proof. The structure is initialized when
    the proof mode is entered, and its finalizer is called when the proof mode
    is exited (i.e., when a terminator like “end” is used).  Note that tactics
    do not work on this structure directly,  although they act on the contents
    of its [pdata_p_state] field. *)
type proof_data =
  { pdata_stmt_pos : Pos.popt (** Position of the declared symbol. *)
  ; pdata_p_state  : proof_state (** Proof state. *)
  ; pdata_tactics  : p_tactic list (** Tactics. *)
  ; pdata_finalize : sig_state -> proof_state -> sig_state (** Finalizer. *)
  ; pdata_end_pos  : Pos.popt (** Position of the proof's terminator. *)
  ; pdata_prv      : bool (** [true] iff private symbols are allowed. *) }

(** [handle compile ss cmd] tries to handle the command [cmd] with [ss] as
    the signature state and [compile] as the main compilation function
    processing lambdapi modules (it is passed as argument to avoid cyclic
    dependencies). On success, an updated signature state is returned.  When
    [cmd] leads to entering the proof mode,  a [proof_data] is also  returned.
    This structure contains the list of the tactics to be executed, as well as
    the initial state of the proof.  The checking of the proof is then handled
    separately. Note that [Fatal] is raised in case of an error. *)
let handle : (Path.t -> Sign.t) -> sig_state -> p_command ->
    sig_state * proof_data option * Query.result =
  fun compile ss ({elt; pos} as cmd) ->
  if !log_enabled then
      (if !print_time then log_hndl "%f" (Sys.time());
       log_hndl "%a" Pos.pp pos; log_hndl (red "%a") Pretty.command cmd);
  match elt with
  | P_query(q) -> (ss, None, Query.handle ss None q)
  | P_require(b,ps) ->
      (List.fold_left (handle_require compile b) ss ps, None, None)
  | P_require_as(p,id) -> (handle_require_as compile ss p id, None, None)
  | P_open(ps) -> (List.fold_left handle_open ss ps, None, None)
  | P_rules(rs) ->
      let handle_rule syms r = SymSet.add (handle_rule ss r) syms in
      let syms = List.fold_left handle_rule SymSet.empty rs in
      SymSet.iter Tree.update_dtree syms;
      (ss, None, None)
  | P_builtin(s,qid) ->
      let sym = find_sym ~prt:true ~prv:true ss qid in
      Builtin.check ss pos s sym;
      Console.out 3 "(conf) set builtin \"%s\" ≔ %a\n" s pp_sym sym;
      (add_builtin ss s sym, None, None)
  | P_notation(qid,n) ->
      let sym = find_sym ~prt:true ~prv:true ss qid in
      Console.out 3 "(conf) %a %a\n" pp_sym sym pp_notation n;
      (add_notation ss sym n, None, None)
  | P_unif_rule(h) ->
      (* Approximately same processing as rules without SR checking. *)
      let pur = (scope_rule true ss h).elt in
      let urule =
        { lhs = pur.pr_lhs
        ; rhs = Bindlib.(unbox (bind_mvar pur.pr_vars pur.pr_rhs))
        ; arity = List.length pur.pr_lhs
        ; arities = pur.pr_arities
        ; vars = pur.pr_vars
        ; xvars_nb = pur.pr_xvars_nb }
      in
      Sign.add_rule ss.signature Unif_rule.equiv urule;
      Tree.update_dtree Unif_rule.equiv;
      Console.out 3 "(hint) %a\n" pp_unif_rule (Unif_rule.equiv, urule);
      (ss, None, None)

  | P_inductive(ms, params, p_ind_list) ->
      (* Check modifiers. *)
      let (prop, expo, mstrat) = handle_modifiers ms in
      if prop <> Defin then
        fatal pos "Property modifiers cannot be used on inductive types.";
      if mstrat <> Eager then
        fatal pos "Pattern matching strategy modifiers cannot be used on \
                       inductive types.";
      (* Add inductive types in the signature. *)
      let add_ind_sym (ss, ind_sym_list) {elt=(id,pt,_); _} =
        let (ss, ind_sym) =
          handle_inductive_symbol ss expo Const Eager id params pt in
        (ss, ind_sym::ind_sym_list)
      in
      let (ss, ind_sym_list_rev) =
        List.fold_left add_ind_sym (ss, []) p_ind_list in
      (* Set parameters as implicit in the type of constructors. *)
      let params =
        List.map (fun (idopts,typopt,_) -> (idopts,typopt,true)) params in
      (* Add constructors in the signature. *)
      let add_constructors
            (ss, cons_sym_list_list) {elt=(_,_,p_cons_list); _} =
        let add_cons_sym (ss, cons_sym_list) (id, pt) =
          let (ss, cons_sym) =
            handle_inductive_symbol ss expo Const Eager id params pt in
          (ss, cons_sym::cons_sym_list)
        in
        let (ss, cons_sym_list_rev) =
          List.fold_left add_cons_sym (ss, []) p_cons_list in
        (* Reverse the list of constructors previously computed to preserve
           the initial order. *)
        let cons_sym_list = List.rev cons_sym_list_rev in
        (ss, cons_sym_list::cons_sym_list_list)
      in
      let (ss, cons_sym_list_list_rev) =
        List.fold_left add_constructors (ss, []) p_ind_list
      in
      let ind_list =
        List.fold_left2
          (fun acc ind_sym cons_sym_list -> (ind_sym,cons_sym_list)::acc)
          []
          ind_sym_list_rev cons_sym_list_list_rev
      in
      (* Compute data useful for generating the induction principles. *)
      let cfg = Inductive.get_config ss pos in
      let a_str, p_str, x_str = Inductive.gen_safe_prefixes ind_list in
      let ind_nb_params = List.length params in
      let vs, env, ind_pred_map =
        Inductive.create_ind_pred_map pos cfg ind_nb_params ind_list
          a_str p_str x_str
      in
      (* Compute the induction principles. *)
      let rec_typ_list_rev =
        Inductive.gen_rec_types cfg pos ind_list vs env ind_pred_map x_str
      in
      (* Add the induction principles in the signature. *)
      let add_recursor (ss, rec_sym_list) ind_sym rec_typ =
        let rec_name = Inductive.rec_name ind_sym in
        if Sign.mem ss.signature rec_name then
          fatal pos "Symbol %a already exists." pp_uid rec_name;
        let (ss, rec_sym) =
          Console.out 3 (red "(symb) %a : %a\n")
            pp_uid rec_name pp_term rec_typ;
          let id = Pos.make pos rec_name in
          Sig_state.add_symbol ss expo Defin Eager false id rec_typ [] None
        in
        (ss, rec_sym::rec_sym_list)
      in
      let (ss, rec_sym_list) =
        List.fold_left2 add_recursor (ss, [])
          ind_sym_list_rev rec_typ_list_rev
      in
      (* Add recursor rules in the signature. *)
      with_no_wrn
        (Inductive.iter_rec_rules pos ind_list vs ind_pred_map)
        (fun r -> ignore (handle_rule ss r));
      List.iter Tree.update_dtree rec_sym_list;
      (* Store the inductive structure in the signature *)
      let ind_nb_types = List.length ind_list in
      List.iter2
        (fun (ind_sym, cons_sym_list) rec_sym ->
          Sign.add_inductive ss.signature ind_sym cons_sym_list rec_sym
            ind_nb_params ind_nb_types)
        ind_list
        rec_sym_list;
      (ss, None, None)

  | P_symbol {p_sym_mod;p_sym_nam;p_sym_arg;p_sym_typ;p_sym_trm;p_sym_prf;
              p_sym_def} ->
    (* Check that this is a syntactically valid symbol declaration. *)
    begin
      match (p_sym_typ, p_sym_def, p_sym_trm, p_sym_prf) with
      | (None, true, None, Some _) -> fatal pos "missing type"
      | (   _, true, None, None  ) -> fatal pos "missing definition"
      | _ -> ()
    end;
    (* We check that the identifier is not already used. *)
    let {elt=id; _} = p_sym_nam in
    if Sign.mem ss.signature id then
      fatal p_sym_nam.pos "Symbol %a already exists." pp_uid id;
    (* Verify modifiers. *)
    let prop, expo, mstrat = handle_modifiers p_sym_mod in
    let opaq = List.exists Syntax.is_opaq p_sym_mod in
    let pdata_prv = expo = Privat || (p_sym_def && opaq) in
    (match p_sym_def, opaq, prop, mstrat with
     | false, true, _, _ ->
         fatal pos "Symbol declarations cannot be opaque."
     | true, _, Const, _ ->
         fatal pos "Definitions cannot be constant."
     | true, _, _, Sequen ->
         fatal pos "Definitions cannot have matching strategies."
     | _ -> ());
    (* Scoping the definition and the type. *)
    let pt, t, a, impl =
      (* If there are parameters and both a type and a definition, then we use
         term_with_params instead of scope_term, so that no
         warning is issued during scoping if a parameter is unused in the type
         or in the definition. In this case, this verification must therefore
         be done afterwards. *)
      let scope =
        (if p_sym_arg = [] || p_sym_typ = None || p_sym_trm = None
         then scope_term
         else scope_term_with_params)
          (expo = Privat) ss Env.empty (lazy IntMap.empty)
      in
      (* Scoping function keeping track of the position. *)
      let scope t = Pos.make t.pos (scope t) in
      (* Desugaring of parameters and scoping of [p_sym_trm]. *)
      let pt, t =
        match p_sym_trm with
        | Some pt ->
            let pt =
              if p_sym_arg = [] then pt
              else
                let pos = Pos.(cat (end_pos p_sym_nam.pos) pt.pos) in
                Pos.make pos (P_Abst(p_sym_arg, pt))
            in
            Some pt, Some (scope pt)
        | None -> None, None
      in
      (* Desugaring of parameters and scoping of [p_sym_typ], and computation
         of implicit arguments. *)
      let a, impl =
        match p_sym_typ with
        | None   -> (None, Syntax.get_impl_params_list p_sym_arg)
        | Some a ->
            let a =
              if p_sym_arg = [] then a
              else
                let pos = Pos.(cat (end_pos p_sym_nam.pos) a.pos) in
                Pos.make pos (P_Prod(p_sym_arg, a))
            in
            Some (scope a), Syntax.get_impl_term a
      in
<<<<<<< HEAD
      let ao = Option.map scope_p ao in
      let proof_goals, a, t = goals_of_typ ao t in
=======
      (* If there are parameters, output a warning if they are not used. *)
      if p_sym_arg <> [] then begin
        match a, t with
        | Some a, Some t ->
            let rec binders_warn k ty te =
              if k <= 0 then () else
              match ty, te with
              | Prod(_, by), Abst(_, be) ->
                  let x, ty, te = Bindlib.unbind2 by be in
                  if Bindlib.(binder_constant by && binder_constant be) then
                    wrn pos "Variable [%a] could be replaced by [_]." pp_var x;
                  binders_warn (k-1) ty te
              | _ -> assert false
            in binders_warn (Syntax.nb_params p_sym_arg) a.elt t.elt
        | _ -> ()
        end;
      pt, t, a, impl
    in
    (* Build proof data. *)
    let data =
      let proof_goals, a = goals_of_typ a t in
>>>>>>> e4509ffd
      (* Add the definition as goal so that we can refine on it. *)
      let proof_term =
        if p_sym_def then Some (Meta.fresh ~name:id a 0) else None in
      (* Get tactics and proof end. *)
      let ts, pe =
        match p_sym_prf with
        | None -> [], Pos.make (Pos.end_pos pos) P_proof_end
        | Some (ts, pe) -> ts, pe
      in
      (* Initialize proof state. *)
      Console.State.push ();
      (* Build finalizer. *)
      let finalize ss ps =
        Console.State.pop ();
        match pe.elt with
        | P_proof_abort -> wrn pe.pos "Proof aborted."; ss
        | P_proof_admitted ->
            (* If the proof is finished, display a warning. *)
            if finished ps then
              wrn pe.pos "The proof is finished. Use 'end' instead.";
            let ss =
              match ps.proof_term with
              | Some m when opaq ->
                  (* We admit the initial goal only. *)
                  Tactic.admit_meta ss m
              | _ ->
                  (* We admit all the remaining typing goals. *)
                  let admit_goal ss g =
                    match g with
                    | Unif _ -> ss
                    | Typ gt ->
                        let m = gt.goal_meta in
                        match !(m.meta_value) with
                        | None -> Tactic.admit_meta ss m
                        | Some _ -> ss
                  in List.fold_left admit_goal ss ps.proof_goals
            in
            (* Add the symbol in the signature with a warning. *)
            Console.out 3 (red "(symb) add %a : %a\n")
              pp_uid id pp_term a;
            wrn pe.pos "Proof admitted.";
            fst (add_symbol ss expo prop mstrat true p_sym_nam a impl t)
        | P_proof_end ->
            (* Check that the proof is indeed finished. *)
            if not (finished ps) then
              (Console.out 1 "%a" Proof.pp_goals ps;
               fatal pe.pos "The proof is not finished.");
            (* Add the symbol in the signature. *)
            Console.out 3 (red "(symb) add %a : %a\n")
              pp_uid id pp_term a;
            fst (add_symbol ss expo prop mstrat opaq p_sym_nam a impl t)
      in
      (* Create proof state. *)
      let ps = {proof_name = p_sym_nam; proof_term; proof_goals} in
      let ps = Tactic.tac_solve pos ps in
      (* Add proof_term as focused goal. *)
      let ps =
        match proof_term with
        | None -> ps
        | Some m -> {ps with proof_goals = Goal.of_meta m :: ps.proof_goals}
      in
      (* Apply tac_refine in case of a definition. *)
      let ps =
        match pt, t with
        | Some pt, Some t ->
            (match ps.proof_goals with
             | Typ gt :: gs -> Tactic.tac_refine pt.pos ps gt gs t
             | _ -> assert false)
        | _, _ -> ps
      in
      if p_sym_prf = None && not (finished ps) then wrn pos
        "Some metavariables could not be solved: a proof must be given";
      { pdata_stmt_pos=p_sym_nam.pos; pdata_p_state=ps; pdata_tactics=ts
      ; pdata_finalize=finalize; pdata_end_pos=pe.pos; pdata_prv }
    in
    (ss, Some data, None)

(** [too_long] indicates the duration after which a warning should be given to
    indicate commands that take too long to execute. *)
let too_long = Stdlib.ref infinity

(** [command compile ss cmd] adds to the previous [command] some
    exception handling. In particular, the position of [cmd] is used on errors
    that lack a specific position. All exceptions except [Timeout] and [Fatal]
    are captured, although they should not occur. *)
let handle : (Path.t -> Sign.t) -> sig_state -> p_command ->
   sig_state * proof_data option * Query.result =
  fun compile ss ({pos;_} as cmd) ->
  Print.sig_state := ss;
  try
    let (tm, ss) = time (handle compile ss) cmd in
    if Stdlib.(tm >= !too_long) then
      wrn pos "It took %.2f seconds to handle the command." tm;
    ss
  with
  | Timeout                as e -> raise e
  | Fatal(Some(Some(_)),_) as e -> raise e
  | Fatal(None         ,m)      -> fatal pos "Error on command.\n%s" m
  | Fatal(Some(None)   ,m)      -> fatal pos "Error on command.\n%s" m
  | e                           ->
      fatal pos "Uncaught exception: %s." (Printexc.to_string e)<|MERGE_RESOLUTION|>--- conflicted
+++ resolved
@@ -161,15 +161,11 @@
   (* Obtaining the implicitness of arguments. *)
   let impl = Syntax.get_impl_term typ in
   (* We scope the type of the declaration. *)
-<<<<<<< HEAD
-  let typ = Scope.scope_term expo ss Env.empty IntMap.empty typ in
-  let module Infer = (val Stdlib.(!Refiner.default)) in
-=======
   let typ =
     (if xs = [] then scope_term else scope_term_with_params)
       (expo = Privat) ss Env.empty (lazy IntMap.empty) typ
   in
->>>>>>> e4509ffd
+  let module Infer = (val Stdlib.(!Refiner.default)) in
   (* We check that [a] is typable by a sort. *)
   let (typ, _) = Infer.check_sort [] {elt=typ;pos} in
   (* We check that no metavariable remains. *)
@@ -397,10 +393,6 @@
             in
             Some (scope a), Syntax.get_impl_term a
       in
-<<<<<<< HEAD
-      let ao = Option.map scope_p ao in
-      let proof_goals, a, t = goals_of_typ ao t in
-=======
       (* If there are parameters, output a warning if they are not used. *)
       if p_sym_arg <> [] then begin
         match a, t with
@@ -421,8 +413,7 @@
     in
     (* Build proof data. *)
     let data =
-      let proof_goals, a = goals_of_typ a t in
->>>>>>> e4509ffd
+      let proof_goals, a, t = goals_of_typ a t in
       (* Add the definition as goal so that we can refine on it. *)
       let proof_term =
         if p_sym_def then Some (Meta.fresh ~name:id a 0) else None in
