%{
open Extra
open Timed
open Pos
open Console
open Syntax
open Legacy_lexer

(** [get_args t] decomposes [t] into a head term and a list of arguments. Note
    that in the returned pair [(h,args)], [h] is never a [P_Appl] node. *)
let get_args : p_term -> p_term * (Pos.popt * p_term) list = fun t ->
  let rec get_args acc t =
    match t.elt with
    | P_Appl(u,v) -> get_args ((t.pos,v)::acc) u
    | _           -> (t, acc)
  in get_args [] t

(** [add_args t args] builds the application of the term [t] to the  arguments
    [args]. When [args] is empty, the returned value is exactly [t]. Note that
    this function is the inverse of [get_args] (in some sense). *)
let add_args : p_term -> (Pos.popt * p_term) list -> p_term =
  List.fold_left (fun t (p,u) -> Pos.make p (P_Appl(t,u)))

(** Representation of a reduction rule, with its context. *)
type old_p_rule = ((strloc * p_term option) list * p_term * p_term) Pos.loc

(** [translate_old_rule r] transforms the legacy representation of a rule into
    the new representation. This function will be removed soon. *)
let translate_old_rule : old_p_rule -> p_rule = fun r ->
  let (ctx, lhs, rhs) = r.elt in
  (* Check for (deprecated) annotations in the context. *)
  let get_var (x,ao) =
    let fn a = wrn a.pos "Ignored type annotation." in
    (if !verbose > 1 then Option.iter fn ao); x
  in
  let ctx = List.map get_var ctx in
  (* Find the minimum number of arguments a variable is applied to. *)
  let is_pat_var env x =
    not (List.mem x env) && List.exists (fun y -> y.elt = x) ctx
  in
  let arity = Hashtbl.create 7 in
  let rec compute_arities env t =
    let (h, args) = get_args t in
    let nb_args = List.length args in
    begin
      match h.elt with
      | P_Appl(_,_)      -> assert false (* Cannot happen. *)
<<<<<<< HEAD
      | P_Vari(x, _)     ->
=======
      | P_Iden(x)        ->
>>>>>>> 9a851c53
          let (p,x) = x.elt in
          if p = [] && is_pat_var env x then
            begin
              try
                let n = Hashtbl.find arity x in
                if nb_args < n then Hashtbl.replace arity x nb_args
              with Not_found -> Hashtbl.add arity x nb_args
            end
      | P_Wild          -> ()
      | P_Type          -> ()
      | P_Prod(_,_)     -> fatal h.pos "Product in legacy pattern."
      | P_Meta(_,_)     -> fatal h.pos "Metaviable in legacy pattern."
      | P_Abst(xs,t)    ->
          begin
            match xs with
            | [(_, Some(a), _)] -> fatal a.pos "Annotation in legacy pattern."
            | [(x, None,    _)] -> compute_arities (x.elt::env) t
            | _              -> fatal h.pos "Invalid legacy pattern lambda."
          end
      | P_Patt(_,_)     -> fatal h.pos "Pattern in legacy rule."
      | P_Impl(_,_)     -> fatal h.pos "Implication in legacy pattern."
      | P_LLet(_,_,_,_) -> fatal h.pos "Let expression in legacy rule."
      | P_NLit(_)       -> fatal h.pos "Nat literal in legacy rule."
      | P_BinO(_,_,_)   -> fatal h.pos "Binary operator in legacy rule."
      | P_Wrap(_)       -> fatal h.pos "Wrapping constructor in legacy rule."
    end;
    List.iter (fun (_,t) -> compute_arities env t) args
  in
  compute_arities [] lhs;
  (* Check that all context variables occur in the LHS. *)
  let check_here x =
    try ignore (Hashtbl.find arity x.elt) with Not_found ->
      fatal x.pos "Variable [%s] does not occur in the LHS." x.elt
  in
  List.iter check_here ctx;
  (* Actually process the LHS and RHS. *)
  let rec build env t =
    let (h, lts) = get_args t in
    match h.elt with
<<<<<<< HEAD
    | P_Vari({elt = ([],x); _}, _) when is_pat_var env x ->
=======
    | P_Iden({elt = ([],x); _}) when is_pat_var env x ->
>>>>>>> 9a851c53
       let lts = List.map (fun (p,t) -> p,build env t) lts in
       let n =
         try Hashtbl.find arity x with Not_found ->
           assert false (* Unreachable. *)
       in
       let (lts1, lts2) = List.cut lts n in
       let ts1 = Array.of_list (List.map snd lts1) in
       add_args (Pos.make t.pos (P_Patt(Pos.make h.pos x, ts1))) lts2
    | _                                               ->
    match t.elt with
    | P_Iden(_)
    | P_Type
    | P_Wild          -> t
    | P_Prod(xs,b)    ->
        let (x,a) =
          match xs with
          | [(x, Some(a), _)] -> (x, build env a)
          | _              -> assert false (* Unreachable. *)
        in
        Pos.make t.pos (P_Prod([(x, Some(a), false)], build (x.elt::env) b))
    | P_Impl(a,b)     -> Pos.make t.pos (P_Impl(build env a, build env b))
    | P_Abst(xs,u)    ->
        let (x,a) =
          match xs with
          | [(x, ao, _)] -> (x, Option.map (build env) ao)
          | _         -> assert false (* Unreachable. *)
        in
        Pos.make t.pos (P_Abst([(x,a,false)], build (x.elt::env) u))
    | P_Appl(t1,t2)   -> Pos.make t.pos (P_Appl(build env t1, build env t2))
    | P_Meta(_,_)     -> fatal t.pos "Invalid legacy rule syntax."
    | P_Patt(_,_)     -> fatal h.pos "Pattern in legacy rule."
    | P_LLet(_,_,_,_) -> fatal h.pos "Let expression in legacy rule."
    | P_NLit(_)       -> fatal h.pos "Nat literal in legacy rule."
    | P_BinO(_,_,_)   -> fatal h.pos "Binary operator in legacy rule."
    | P_Wrap(_)       -> fatal h.pos "Wrapping constructor in legacy rule."
  in
  (* NOTE the computation order is important for setting arities properly. *)
  let lhs = build [] lhs in
  let rhs = build [] rhs in
  Pos.make r.pos (lhs, rhs)

let build_config : string -> string option -> Eval.config = fun s1 s2o ->
  try
    let open Eval in
    let config steps strategy =
      let steps =
        match steps with
        | None     -> None
        | Some(nb) -> Some(int_of_string nb)
      in
      {strategy; steps}
    in
    match (s1, s2o) with
    | ("SNF" , io         ) -> config io        SNF
    | ("HNF" , io         ) -> config io        HNF
    | ("WHNF", io         ) -> config io        WHNF
    | (i     , Some "SNF" ) -> config (Some(i)) SNF
    | (i     , Some "HNF" ) -> config (Some(i)) HNF
    | (i     , Some "WHNF") -> config (Some(i)) WHNF
    | (i     , None       ) -> config (Some(i)) NONE
    | (_     , _          ) -> raise Exit (* captured below *)
  with _ -> fatal_no_pos "Invalid command configuration."
%}

%token EOF
%token DOT
%token COMMA
%token COLON
%token EQUAL
%token ARROW
%token FARROW
%token LARROW
%token DEFEQ
%token L_PAR
%token R_PAR
%token L_SQB
%token R_SQB
%token EVAL
%token INFER
%token <bool> ASSERT
%token WILD
%token <string list> REQUIRE
%token TYPE
%token KW_DEF
%token KW_INJ
%token KW_THM
%token <string> ID
%token <string list * string> QID

%start line
%type <Syntax.command> line

%right ARROW FARROW

%%

line:
  | s=ID ps=param* COLON a=term DOT {
      let a = if ps = [] then a else make_pos $loc(a) (P_Prod(ps,a)) in
      make_pos $loc (P_symbol([Sym_const], make_pos $loc(s) s, a))
    }
  | KW_DEF s=ID COLON a=term DOT {
      make_pos $loc (P_symbol([], make_pos $loc(s) s, a))
    }
  | KW_INJ s=ID COLON a=term DOT {
      make_pos $loc (P_symbol([Sym_inj], make_pos $loc(s) s, a))
    }
  | KW_DEF s=ID COLON a=term DEFEQ t=term DOT {
      make_pos $loc (P_definition(false, make_pos $loc(s) s, [], Some(a), t))
    }
  | KW_DEF s=ID DEFEQ t=term DOT {
      make_pos $loc (P_definition(false, make_pos $loc(s) s, [], None, t))
    }
  | KW_DEF s=ID ps=param+ COLON a=term DEFEQ t=term DOT {
      make_pos $loc (P_definition(false, make_pos $loc(s) s, ps, Some(a), t))
    }
  | KW_DEF s=ID ps=param+ DEFEQ t=term DOT {
      make_pos $loc (P_definition(false, make_pos $loc(s) s, ps, None, t))
    }
  | KW_THM s=ID COLON a=term DEFEQ t=term DOT {
      make_pos $loc (P_definition(true , make_pos $loc(s) s, [], Some(a), t))
    }
  | KW_THM s=ID ps=param+ COLON a=term DEFEQ t=term DOT {
      make_pos $loc (P_definition(true , make_pos $loc(s) s, ps, Some(a), t))
    }
  | rs=rule+ DOT {
      make_pos $loc (P_rules(List.map translate_old_rule rs))
    }
  | EVAL t=term DOT {
      make_pos $loc (P_normalize(t, Eval.{strategy = SNF; steps = None}))
    }
  | EVAL c=eval_config t=term DOT {
      let c = Eval.(if c.strategy=NONE then {c with strategy=SNF} else c) in
      make_pos $loc (P_normalize(t, c))
    }
  | INFER t=term DOT {
      make_pos $loc (P_infer(t, Eval.{strategy = NONE; steps = None}))
    }
  | INFER c=eval_config t=term DOT {
      make_pos $loc (P_infer(t, c))
    }
  | mf=ASSERT t=aterm COLON a=term DOT {
      make_pos $loc (P_assert(mf, P_assert_typing(t,a)))
    }
  | mf=ASSERT t=aterm EQUAL u=term DOT {
      make_pos $loc (P_assert(mf, P_assert_conv(t,u)))
    }
  | r=REQUIRE    DOT {
      Pervasives.(!(Parser.require)) r;
      make_pos $loc (P_require(r, P_require_default))
    }
  | EOF {
      raise End_of_file
    }

eval_config:
  | L_SQB s=ID R_SQB              { build_config s None       }
  | L_SQB s1=ID COMMA s2=ID R_SQB { build_config s1 (Some s2) }

param:
  | L_PAR id=ID COLON te=term R_PAR { (make_pos $loc(id) id, Some(te), false) }

context_item:
  | x=ID ao=option(COLON a=term { a }) { (make_pos $loc(x) x, ao) }

rule:
  | L_SQB c=separated_list(COMMA, context_item) R_SQB l=term LARROW r=term {
      make_pos $loc (c, l, r)
    }

sterm:
<<<<<<< HEAD
  | qid=QID            { make_pos $loc (P_Vari(make_pos $loc qid, ImplicitAsDeclared)) }
  | id=ID              { make_pos $loc (P_Vari(make_pos $loc ([], id), ImplicitAsDeclared)) }
=======
  | qid=QID            { make_pos $loc (P_Iden(make_pos $loc qid)) }
  | id=ID              { make_pos $loc (P_Iden(make_pos $loc ([], id))) }
>>>>>>> 9a851c53
  | WILD               { make_pos $loc P_Wild }
  | TYPE               { make_pos $loc P_Type }
  | L_PAR t=term R_PAR { t }

aterm:
  | t=aterm u=sterm { make_pos $loc (P_Appl(t,u)) }
  | t=sterm         { t }

term:
  | t=aterm { t }
  | x=ID COLON a=aterm ARROW b=term {
      make_pos $loc (P_Prod([(make_pos $loc(x) x, Some(a), false)], b))
    }
  | L_PAR x=ID COLON a=aterm R_PAR ARROW b=term {
      make_pos $loc (P_Prod([(make_pos $loc(x) x, Some(a), false)], b))
    }
  | a=term ARROW b=term {
      make_pos $loc (P_Impl(a, b))
    }
  | x=ID FARROW t=term {
      make_pos $loc (P_Abst([(make_pos $loc(x) x, None, false)], t))
    }
  | x=ID COLON a=aterm FARROW t=term {
      make_pos $loc (P_Abst([(make_pos $loc(x) x, Some(a), false)], t))
    }
%%<|MERGE_RESOLUTION|>--- conflicted
+++ resolved
@@ -45,11 +45,7 @@
     begin
       match h.elt with
       | P_Appl(_,_)      -> assert false (* Cannot happen. *)
-<<<<<<< HEAD
-      | P_Vari(x, _)     ->
-=======
       | P_Iden(x)        ->
->>>>>>> 9a851c53
           let (p,x) = x.elt in
           if p = [] && is_pat_var env x then
             begin
@@ -89,11 +85,7 @@
   let rec build env t =
     let (h, lts) = get_args t in
     match h.elt with
-<<<<<<< HEAD
-    | P_Vari({elt = ([],x); _}, _) when is_pat_var env x ->
-=======
     | P_Iden({elt = ([],x); _}) when is_pat_var env x ->
->>>>>>> 9a851c53
        let lts = List.map (fun (p,t) -> p,build env t) lts in
        let n =
          try Hashtbl.find arity x with Not_found ->
@@ -265,13 +257,8 @@
     }
 
 sterm:
-<<<<<<< HEAD
-  | qid=QID            { make_pos $loc (P_Vari(make_pos $loc qid, ImplicitAsDeclared)) }
-  | id=ID              { make_pos $loc (P_Vari(make_pos $loc ([], id), ImplicitAsDeclared)) }
-=======
-  | qid=QID            { make_pos $loc (P_Iden(make_pos $loc qid)) }
-  | id=ID              { make_pos $loc (P_Iden(make_pos $loc ([], id))) }
->>>>>>> 9a851c53
+  | qid=QID            { make_pos $loc (P_Iden(make_pos $loc qid, ImplicitAsDeclared)) }
+  | id=ID              { make_pos $loc (P_Iden(make_pos $loc ([], id), ImplicitAsDeclared)) }
   | WILD               { make_pos $loc P_Wild }
   | TYPE               { make_pos $loc P_Type }
   | L_PAR t=term R_PAR { t }
