(** Basic operations on terms. *)

open Extra
open Timed
open Terms

(** Sets and maps of variables. *)
module Var =
  struct
    type t = term Bindlib.var
    let compare = Bindlib.compare_vars
  end

module VarSet = Set.Make(Var)
module VarMap = Map.Make(Var)

(** [to_tvar t] returns [x] if [t] is of the form [Vari x] and fails
    otherwise. *)
let to_tvar : term -> tvar = fun t ->
  match t with Vari(x) -> x | _ -> assert false

(** [to_sym t] returns [s] if [t] is of the form [Symb(s,_)] and fails
    otherwise. *)
let to_sym : term -> sym = fun t ->
  match t with Symb(s,_) -> s | _ -> assert false

(** {b NOTE} the {!val:Array.map to_tvar} function is useful when working
   with multiple binders. For example, this is the case when manipulating
   pattern variables ([Patt] constructor) or metatavariables ([Meta]
   constructor).  Remark that it is important for these constructors to hold
   an array of terms, rather than an array of variables: a variable can only
   be substituted when if it is injected in a term (using the [Vari]
   constructor). *)

(** {b NOTE} the result of {!val:to_tvar} can generally NOT be precomputed. A
    first reason is that we cannot know in advance what variable identifier is
    going to arise when working under binders,  for which fresh variables will
    often be generated. A second reason is that free variables should never be
    “marshaled” (e.g., by the {!module:Sign} module), as this would break the
    freshness invariant of new variables. *)

(** [sensible_tref t] transforms {!constructor:Appl} into references. *)
let appl_to_tref : term -> term = fun t ->
  match t with
  | Appl(_,_) as t -> TRef(ref (Some t))
  | t              -> t

(** [count_products a] returns the number of consecutive products at the  head
    of the term [a]. *)
let rec count_products : term -> int = fun t ->
  match unfold t with
  | Prod(_,b) -> 1 + count_products (Bindlib.subst b Kind)
  | _         -> 0

(** [get_args t] decomposes the {!type:term} [t] into a pair [(h,args)], where
    [h] is the head term of [t] and [args] is the list of arguments applied to
    [h] in [t]. The returned [h] cannot be an [Appl] node. *)
let get_args : term -> term * term list = fun t ->
  let rec get_args acc t =
    match unfold t with
    | Appl(t,u) -> get_args (u::acc) t
    | t         -> (t, acc)
  in get_args [] t

(** [get_args_len t] is similar to [get_args t] but it also returns the length
    of the list of arguments. *)
let get_args_len : term -> term * term list * int = fun t ->
  let rec get_args_len acc len t =
    match unfold t with
    | Appl(t, u) -> get_args_len (u::acc) (len + 1) t
    | t          -> (t, acc, len)
  in
  get_args_len [] 0 t

(** [add_args t args] builds the application of the {!type:term} [t] to a list
    arguments [args]. When [args] is empty, the returned value is (physically)
    equal to [t]. *)
let add_args : term -> term list -> term = fun t args ->
  let rec add_args t args =
    match args with
    | []      -> t
    | u::args -> add_args (Appl(t,u)) args
  in add_args t args

(** [eq t u] tests the equality of [t] and [u] (up to α-equivalence). It fails
    if [t] or [u] contain terms of the form [Patt(i,s,e)] or [TEnv(te,e)].  In
    the process, subterms of the form [TRef(r)] in [t] and [u] may be set with
    the corresponding value to enforce equality. In other words,  [eq t u] can
    be used to implement non-linear matching (see {!module:Rewrite}). When the
    matching feature is used, one should make sure that [TRef] constructors do
    not appear both in [t] and in [u] at the same time. Indeed, the references
    are set naively, without checking occurence. *)
let eq : term -> term -> bool = fun a b -> a == b ||
  let exception Not_equal in
  let rec eq l =
    match l with
    | []       -> ()
    | (a,b)::l ->
    match (unfold a, unfold b) with
    | (a          , b          ) when a == b -> eq l
    | (Vari(x1)   , Vari(x2)   ) when Bindlib.eq_vars x1 x2 -> eq l
    | (Type       , Type       )
    | (Kind       , Kind       ) -> eq l
    | (Symb(s1,_) , Symb(s2,_) ) when s1 == s2 -> eq l
    | (Prod(a1,b1), Prod(a2,b2))
    | (Abst(a1,b1), Abst(a2,b2)) -> let (_, b1, b2) = Bindlib.unbind2 b1 b2 in
                                    eq ((a1,a2)::(b1,b2)::l)
    | (LLet(t1,a1,u1), LLet(t2,a2,u2)) ->
        let (_, u1, u2) = Bindlib.unbind2 u1 u2 in
        eq ((a1,a2)::(t1,t2)::(u1,u2)::l)
    | (Appl(t1,u1), Appl(t2,u2)) -> eq ((t1,t2)::(u1,u2)::l)
    | (Meta(m1,e1), Meta(m2,e2)) when m1 == m2 ->
        eq (if e1 == e2 then l else List.add_array2 e1 e2 l)
    | (Wild       , _          )
    | (_          , Wild       ) -> eq l
    | (TRef(r)    , b          ) -> r := Some(b); eq l
    | (a          , TRef(r)    ) -> r := Some(a); eq l
    | (Patt(_,_,_), _          )
    | (_          , Patt(_,_,_))
    | (TEnv(_,_)  , _          )
    | (_          , TEnv(_,_)  ) -> assert false
    | (_          , _          ) -> raise Not_equal
  in
  try eq [(a,b)]; true with Not_equal -> false

(** [eq_vari t u] checks that [t] and [u] are both variables, and the they are
    pariwise equal. *)
let eq_vari : term -> term -> bool = fun t u ->
  match (unfold t, unfold u) with
  | (Vari(x), Vari(y)) -> Bindlib.eq_vars x y
  | (_      , _      ) -> false

(** [is_symb s t] tests whether [t] is of the form [Symb(s)]. *)
let is_symb : sym -> term -> bool = fun s t ->
  match unfold t with
  | Symb(r,_) -> r == s
  | _         -> false

(** [iter_ctxt f t] applies the function [f] to every node of the term [t].
   At each call, the function is given the list of the free variables in the
   term, in the reverse order they were given. Free variables that were
   already in the term before the call are not included in the list. Note: [f]
   is called on already unfolded terms only. *)
let iter_ctxt : (tvar list -> term -> unit) -> term -> unit = fun action t ->
  let rec iter xs t =
    let t = unfold t in
    action xs t;
    match t with
    | Wild
    | TRef(_)
    | Vari(_)
    | Type
    | Kind
    | Symb(_)     -> ()
    | Patt(_,_,ts)
    | TEnv(_,ts)
    | Meta(_,ts)  -> Array.iter (iter xs) ts
    | Prod(a,b)
    | Abst(a,b)   ->
       iter xs a;
       let (x,b') = Bindlib.unbind b in
       iter (if Bindlib.binder_occur b then x::xs else xs) b'
    | Appl(t,u)   -> iter xs t; iter xs u
    | LLet(t,a,u) ->
<<<<<<< HEAD
        iter xs a;
        iter xs t;
=======
        iter xs t;
        iter xs a;
>>>>>>> 3048c064
        let x,u' = Bindlib.unbind u in
        iter (if Bindlib.binder_occur u then x::xs else xs) u'
  in
  iter [] (cleanup t)

(** [iter f t] applies the function [f] to every node of the term [t] with
   bound variables replaced by [Kind]. Note: [f] is called on already unfolded
   terms only. *)
let iter : (term -> unit) -> term -> unit = fun action ->
  let rec iter t =
    let t = unfold t in
    action t;
    match t with
    | Wild
    | TRef(_)
    | Vari(_)
    | Type
    | Kind
    | Symb(_)     -> ()
    | Patt(_,_,ts)
    | TEnv(_,ts)
    | Meta(_,ts)  -> Array.iter iter ts
    | Prod(a,b)
    | Abst(a,b)   -> iter a; iter (Bindlib.subst b Kind)
    | Appl(t,u)   -> iter t; iter u
    | LLet(t,a,u) -> iter t; iter a; iter (Bindlib.subst u Kind)
  in iter

(** [iter_meta b f t] applies the function [f] to every metavariable of [t],
   and to the type of every metavariable recursively if [b] is true. *)
let iter_meta : bool -> (meta -> unit) -> term -> unit = fun b f ->
  let rec iter t =
    match unfold t with
    | Patt(_,_,_)
    | TEnv(_,_)
    | Wild
    | TRef(_)
    | Vari(_)
    | Type
    | Kind
    | Symb(_)     -> ()
    | Prod(a,b)
    | Abst(a,b)   -> iter a; iter (Bindlib.subst b Kind)
    | Appl(t,u)   -> iter t; iter u
    | Meta(v,ts)  -> f v; Array.iter iter ts; if b then iter !(v.meta_type)
    | LLet(t,a,u) -> iter t; iter a; iter (Bindlib.subst u Kind)
  in iter

(** [occurs m t] tests whether the metavariable [m] occurs in the term [t]. *)
let occurs : meta -> term -> bool =
  let exception Found in fun m t ->
  let fn p = if m == p then raise Found in
  try iter_meta false fn t; false with Found -> true

(** [get_metas b t] returns the list of all the metavariables in [t], and in
   the types of metavariables recursively if [b], sorted wrt [cmp_meta]. *)
let get_metas : bool -> term -> meta list = fun b t ->
  let open Pervasives in
  let l = ref [] in
  iter_meta b (fun m -> l := m :: !l) t;
  List.sort_uniq cmp_meta !l

(** [has_metas b t] checks whether there are metavariables in [t], and in the
   types of metavariables recursively if [b] is true. *)
let has_metas : bool -> term -> bool =
  let exception Found in fun b t ->
  try iter_meta b (fun _ -> raise Found) t; false with Found -> true

(** [distinct_vars_opt ts] checks that [ts] is made of distinct
   variables and returns these variables. *)
let distinct_vars_opt : term array -> tvar array option =
  let exception Not_unique_var in fun ts ->
  let open Pervasives in
  let vars = ref VarSet.empty in
  let to_var t =
    match unfold t with
    | Vari x when not (VarSet.mem x !vars) -> vars := VarSet.add x !vars; x
    | _ -> raise Not_unique_var
  in try Some (Array.map to_var ts) with Not_unique_var -> None

(** [distinct_vars ts] checks that [ts] is made of distinct variables. *)
let distinct_vars : term array -> bool =
  let exception Not_unique_var in fun ts ->
  let open Pervasives in
  let vars = ref VarSet.empty in
  let check t =
    match unfold t with
    | Vari x when not (VarSet.mem x !vars) -> vars := VarSet.add x !vars
    | _ -> raise Not_unique_var
  in try Array.iter check ts; true with Not_unique_var -> false

(** {3 Conversion of a rule into a "pair" of terms} *)

(** [terms_of_rule r] converts the RHS (right hand side) of the rewriting rule
    [r] into a term.  The bound higher-order variables of the original RHS are
    substituted using [Patt] constructors.  They are thus represented as their
    LHS counterparts. This is a more convenient way of representing terms when
    analysing confluence or termination. *)
let term_of_rhs : rule -> term = fun r ->
  let fn i (name, arity) =
    let make_var i = Bindlib.new_var mkfree (Printf.sprintf "x%i" i) in
    let vars = Array.init arity make_var in
    let p = _Patt (Some(i)) name (Array.map Bindlib.box_var vars) in
    TE_Some(Bindlib.unbox (Bindlib.bind_mvar vars p))
  in
  Bindlib.msubst r.rhs (Array.mapi fn r.vars)<|MERGE_RESOLUTION|>--- conflicted
+++ resolved
@@ -162,13 +162,8 @@
        iter (if Bindlib.binder_occur b then x::xs else xs) b'
     | Appl(t,u)   -> iter xs t; iter xs u
     | LLet(t,a,u) ->
-<<<<<<< HEAD
-        iter xs a;
-        iter xs t;
-=======
         iter xs t;
         iter xs a;
->>>>>>> 3048c064
         let x,u' = Bindlib.unbind u in
         iter (if Bindlib.binder_occur u then x::xs else xs) u'
   in
