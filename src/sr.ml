(** Type-checking and inference. *)

open Timed
open Console
open Terms
open Print

(** Logging function for typing. *)
let log_subj = new_logger 'j' "subj" "debugging information for SR"
let log_subj = log_subj.logger

(** Representation of a substitution. *)
type subst = tvar array * term array

(** [subst_from_constrs cs] builds a //typing substitution// from the list  of
    constraints [cs]. The returned substitution is given by a couple of arrays
    [(xs,ts)] of the same length.  The array [xs] contains the variables to be
    substituted using the terms of [ts] at the same index. *)
let subst_from_constrs : (term * term) list -> subst = fun cs ->
  let rec build_sub acc cs =
    match cs with
    | []        -> List.split acc
    | (a,b)::cs ->
        let (ha,argsa) = get_args a and (hb,argsb) = get_args b in
        let na = List.length argsa and nb = List.length argsb in
        match (unfold ha, unfold hb) with
        | (Symb(sa), Symb(sb)) when sa == sb && na = nb && Sign.is_inj sa ->
            let fn l t1 t2 = (t1,t2) :: l in
            build_sub acc (List.fold_left2 fn cs argsa argsb)
        | (Vari(x) , _       ) when argsa = [] -> build_sub ((x,b)::acc) cs
        | (_       , Vari(x) ) when argsb = [] -> build_sub ((x,a)::acc) cs
        | (_       , _       )                 -> build_sub acc cs
  in
  let (vs,ts) = build_sub [] cs in
  (Array.of_list vs, Array.of_list ts)

(* Does not work in examples/cic.dk

let build_meta_type : int -> term = fun k ->
  let m' = new_meta Type (*FIXME?*) k in
  let m_typ = Meta(m',[||]) in
  let m = new_meta m_typ k in
  Meta(m,[||])
*)

(** [build_meta_type k] builds the type [x_1:t_1 -> .. -> x_k:t_k ->
    t_{k+1}] where [x1,..,x_k] are fresh variables, [t_i =
    M_i[x_1,..,x_{i-1}]], [M_i] is a new metavariable of arity [i-1]
    and type [x_1:t_1 -> .. -> x_{i-1}:t_{i-1} -> Type]. *)
let build_meta_type : int -> term = fun k ->
  assert (k>=0);
  let vs = Bindlib.new_mvar mkfree (Array.make k "x") in
  let rec build_prod k p =
    if k = 0 then p
    else
      let k = k-1 in
      let mk_typ = Bindlib.unbox (build_prod k _Type) in
      let mk = fresh_meta mk_typ k in
      let tk = _Meta mk (Array.map _Vari (Array.sub vs 0 k)) in
      let b = Bindlib.bind_var vs.(k) p in
      let p = Bindlib.box_apply2 (fun a b -> Prod(a,b)) tk b in
      build_prod k p
  in
  let mk_typ = Bindlib.unbox (build_prod k _Type) (*FIXME?*) in
  let mk = fresh_meta mk_typ k in
  let tk = _Meta mk (Array.map _Vari vs) in
  Bindlib.unbox (build_prod k tk)

(** [check_rule r] check whether rule [r] is well-typed. The program
    fails gracefully in case of error. *)
let check_rule : sym * rule Pos.loc -> unit = fun (s, Pos.{elt=rule;pos}) ->
  if !log_enabled then log_subj "check_rule [%a]" pp_rule (s, rule);
  (** We process the LHS to replace pattern variables by metavariables. *)
  let arity = Bindlib.mbinder_arity rule.rhs in
  let metas = Array.init arity (fun _ -> None) in
  let rec to_m : int -> term -> tbox = fun k t ->
    match unfold t with
    | Vari(x)     -> _Vari x
    | Symb(s)     -> _Symb s
    | Abst(a,t)   -> let (x,t) = Bindlib.unbind t in
                     _Abst (to_m 0 a) (Bindlib.bind_var x (to_m 0 t))
    | Appl(t,u)   -> _Appl (to_m (k+1) t) (to_m 0 u)
    | Patt(i,n,a) ->
        begin
          let a = Array.map (to_m 0) a in
          let l = Array.length a in
          match i with
          | None    ->
             let m = fresh_meta ~name:n (build_meta_type (l+k)) l in
             _Meta m a
          | Some(i) ->
              match metas.(i) with
              | Some(m) -> _Meta m a
              | None    ->
                 let m = fresh_meta ~name:n (build_meta_type (l+k)) l in
                 metas.(i) <- Some(m);
                 _Meta m a
        end
    | Type        -> assert false (* Cannot appear in LHS. *)
    | Kind        -> assert false (* Cannot appear in LHS. *)
    | Prod(_,_)   -> assert false (* Cannot appear in LHS. *)
    | Meta(_,_)   -> assert false (* Cannot appear in LHS. *)
    | TEnv(_,_)   -> assert false (* Cannot appear in LHS. *)
    | Wild        -> assert false (* Cannot appear in LHS. *)
    | TRef(_)     -> assert false (* Cannot appear in LHS. *)
  in
  let lhs = List.map (fun p -> Bindlib.unbox (to_m 0 p)) rule.lhs in
  let lhs = add_args (Symb(s)) lhs in
  (** We substitute the RHS with the corresponding metavariables.*)
  let fn m =
    let m = match m with Some(m) -> m | None -> assert false in
    let xs = Array.init m.meta_arity (Printf.sprintf "x%i") in
    let xs = Bindlib.new_mvar mkfree xs in
    let e = Array.map _Vari xs in
    TE_Some(Bindlib.unbox (Bindlib.bind_mvar xs (_Meta m e)))
  in
  let te_envs = Array.map fn metas in
  let rhs = Bindlib.msubst rule.rhs te_envs in
  (* Infer the type of the LHS and the constraints. *)
  match Solve.infer_constr Ctxt.empty lhs with
  | None                      -> wrn pos "Untypable LHS."
  | Some(lhs_constrs, ty_lhs) ->
  if !log_enabled then
    begin
      log_subj "LHS has type [%a]" pp ty_lhs;
      let fn (t,u) = log_subj "  if [%a] ~ [%a]" pp t pp u in
      List.iter fn lhs_constrs
    end;
  (* Turn constraints into a substitution and apply it. *)
  let (xs,ts) = subst_from_constrs lhs_constrs in
  let p = Bindlib.box_pair (lift rhs) (lift ty_lhs) in
  let p = Bindlib.unbox (Bindlib.bind_mvar xs p) in
  let (rhs,ty_lhs) = Bindlib.msubst p ts in
  (* Check that the RHS has the same type as the LHS. *)
  let to_solve = Typing.check Ctxt.empty rhs ty_lhs in
  if !log_enabled && to_solve <> [] then
    begin
      log_subj "RHS has type [%a]" pp ty_lhs;
      let fn (t,u) = log_subj "  if [%a] ~ [%a]" pp t pp u in
      List.iter fn to_solve
    end;
  (* Solving the constraints. *)
  match Solve.(solve false {no_problems with to_solve}) with
  | Some(cs) ->
      let is_constr c =
        let eq_comm (t1,u1) (t2,u2) =
          (Eval.eq_modulo t1 t2 && Eval.eq_modulo u1 u2) ||
          (Eval.eq_modulo t1 u2 && Eval.eq_modulo t2 u1)
        in
        List.exists (eq_comm c) lhs_constrs
      in
      let cs = List.filter (fun c -> not (is_constr c)) cs in
      if cs <> [] then
        begin
          let fn (t,u) = fatal_msg "Cannot solve [%a] ~ [%a]\n" pp t pp u in
          List.iter fn cs;
          fatal pos  "Unable to prove SR for rule [%a]." pp_rule (s,rule)
        end
<<<<<<< HEAD
  | None     ->
      fatal pos "Rule [%a] does not preserve SR." pp_rule (s,rule)
=======
  | _        ->
      fatal_no_pos "Rule [%a] does not preserve typing." pp_rule (s,rule)
>>>>>>> 1839326c
<|MERGE_RESOLUTION|>--- conflicted
+++ resolved
@@ -156,10 +156,5 @@
           List.iter fn cs;
           fatal pos  "Unable to prove SR for rule [%a]." pp_rule (s,rule)
         end
-<<<<<<< HEAD
   | None     ->
-      fatal pos "Rule [%a] does not preserve SR." pp_rule (s,rule)
-=======
-  | _        ->
-      fatal_no_pos "Rule [%a] does not preserve typing." pp_rule (s,rule)
->>>>>>> 1839326c
+      fatal pos "Rule [%a] does not preserve typing." pp_rule (s,rule)