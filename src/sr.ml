--- conflicted
+++ resolved
@@ -125,11 +125,7 @@
     begin
       log_subj "LHS has type [%a]" pp ty_lhs;
       let fn (c,t,u) =
-<<<<<<< HEAD
-        log_subj "  if [%a] ⊢ [%a] ~ [%a]" pp_ctxt c pp t pp u
-=======
         log_subj "  if %a[%a] ~ [%a]" wrap_ctxt c pp t pp u
->>>>>>> 3048c064
       in
       List.iter fn lhs_constrs
     end;
@@ -153,13 +149,8 @@
   let is_constr c =
     let eq_comm (_,t1,u1) (_,t2,u2) =
       (* FIXME merge contexts and use them in eq_modulo *)
-<<<<<<< HEAD
-      (Eval.eq_modulo t1 t2 && Eval.eq_modulo u1 u2) ||
-      (Eval.eq_modulo t1 u2 && Eval.eq_modulo t2 u1)
-=======
       (Eval.eq_modulo [] t1 t2 && Eval.eq_modulo [] u1 u2) ||
       (Eval.eq_modulo [] t1 u2 && Eval.eq_modulo [] t2 u1)
->>>>>>> 3048c064
     in
     List.exists (eq_comm c) lhs_constrs
   in
