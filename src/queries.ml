--- conflicted
+++ resolved
@@ -36,13 +36,8 @@
                 | Some [] -> Eval.eq_modulo [] t u
                 | Some cs ->
                     let fn (c,t,u) =
-<<<<<<< HEAD
-                      fatal_msg "Cannot solve [%a] ⊢ [%a] ≡ [%a].\n"
-                        pp_ctxt c pp t pp u
-=======
                       fatal_msg "Cannot solve %a[%a] ≡ [%a].\n"
                         wrap_ctxt c pp t pp u
->>>>>>> 3048c064
                     in
                     List.iter fn cs;
                     fatal q.pos "Infered types are not convertible."
