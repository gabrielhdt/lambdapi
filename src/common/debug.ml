--- conflicted
+++ resolved
@@ -72,8 +72,6 @@
   in
   {logger}
 
-<<<<<<< HEAD
-=======
 (** Logging function for command handling. *)
 let logger_hndl = new_logger 'h' "hndl" "command handling"
 let log_hndl = logger_hndl.logger
@@ -81,7 +79,6 @@
 (** To print time data. *)
 let print_time = ref true
 
->>>>>>> 3f2d0e95
 (** [time_of f x] computes [f x] and the time for computing it. *)
 let time_of : (unit -> 'b) -> 'b = fun f ->
   if !print_time && !log_enabled then
