--- conflicted
+++ resolved
@@ -172,13 +172,8 @@
   let module Infer = (val Stdlib.(!Refiner.default)) in
   match Infer.infer_noexn [] ctx lhs with
   | None -> assert false (*FIXME?*)
-<<<<<<< HEAD
   | Some (_, _,cs) ->
-  let cs = List.map (fun (_,t,u) -> (t,u)) cs in
-=======
-  | Some (_,cs) ->
   let cs = List.rev_map (fun (_,t,u) -> (t,u)) cs in
->>>>>>> 3f2d0e95
   let ctx = List.map (fun (x,a,_) -> (x,a)) ctx in
   List.map (fun (v,ty) -> Bindlib.name_of v, List.assoc ty cs(*FIXME?*)) ctx
 
