(** Type-checking and inference. *)

open! Lplib
open Timed
open Common
open Error
open Core
open Parsing
open Term
open Print
open Debug
open Extra

(** Logging function for typing. *)
let log_subj = new_logger 's' "subj" "subject-reduction"
let log_subj = log_subj.logger

(** [build_meta_type p k] builds the type “Πx1:A1,⋯,xk:Ak,A(k+1)” where the
   type “Ai = Mi[x1,⋯,x(i-1)]” is defined as the metavariable “Mi” which has
   arity “i-1” and type “Π(x1:A1) ⋯ (x(i-1):A(i-1)), TYPE”, and adds the
   metavariables in [p]. *)
let build_meta_type : problem -> int -> term = fun p k ->
  assert (k >= 0);
  let xs = Array.init k (new_tvar_ind "x") in
  let ts = Array.map _Vari xs in
  (* We create the types for the “Mi” metavariables. *)
  let ty_m = Array.make (k+1) _Type in
  for i = 0 to k do
    for j = (i-1) downto 0 do
      ty_m.(i) <- _Prod ty_m.(j) (Bindlib.bind_var xs.(j) ty_m.(i))
    done
  done;
  (* We create the “Ai” terms and the “Mi” metavariables. *)
  let f i =
    let m = LibMeta.fresh p (Bindlib.unbox ty_m.(i)) i in
    _Meta m (Array.sub ts 0 i)
  in
  let a = Array.init (k+1) f in
  (* We finally construct our type. *)
  let res = ref a.(k) in
  for i = k - 1 downto 0 do
    res := _Prod a.(i) (Bindlib.bind_var xs.(i) !res)
  done;
  Bindlib.unbox !res

(** [patt_to_tenv vars t] converts pattern variables of [t] into corresponding
    term environment variables of [vars]. The index [i] in [Patt(Some(i),_,_)]
    indicates the index of the corresponding variable in [vars]. *)
let patt_to_tenv : term_env Bindlib.var array -> term -> tbox = fun vars ->
  let get_te i =
    match i with
    | None    -> assert false (* Cannot appear in LHS. *)
    | Some(i) -> try vars.(i) with Invalid_argument(_) -> assert false
  in
  let rec trans t =
    match unfold t with
    | Vari(x)     -> _Vari x
    | Symb(s)     -> _Symb s
    | Abst(a,b)   -> let (x, t) = Bindlib.unbind b in
                     _Abst (trans a) (Bindlib.bind_var x (trans t))
    | Appl(t,u)   -> _Appl (trans t) (trans u)
    | Patt(i,_,a) -> _TEnv (Bindlib.box_var (get_te i)) (Array.map trans a)
    | Type        -> assert false (* Cannot appear in LHS. *)
    | Kind        -> assert false (* Cannot appear in LHS. *)
    | Prod(_,_)   -> assert false (* Cannot appear in LHS. *)
    | LLet(_,_,_) -> assert false (* Cannot appear in LHS. *)
    | Meta(_,_)   -> assert false (* Cannot appear in LHS. *)
    | Plac _      -> assert false (* Cannot appear in LHS. *)
    | TEnv(_,_)   -> assert false (* Cannot appear in LHS. *)
    | Wild        -> assert false (* Cannot appear in LHS. *)
    | TRef(_)     -> assert false (* Cannot appear in LHS. *)
  in
  trans

(** Mapping of pattern variable names to their reserved index. *)
type index_tbl = (string, int) Hashtbl.t

(** [symb_to_tenv pr syms htbl t] builds a RHS for the pre-rule [pr]. The term
    [t] is expected to be a version of the RHS of [pr] whose term environments
    have been replaced by function symbols of [syms]. This function builds the
    reverse transformation, replacing symbols by the term environment variable
    they stand for.  Here, [htbl] should give the index in the RHS environment
    for the symbols of [syms] that have corresponding [term_env] variable. The
    pre-rule [pr] is provided to give access to these variables and also their
    expected arities. *)
let symb_to_tenv
    : Scope.pre_rule Pos.loc -> sym list -> index_tbl -> term -> tbox =
  fun {elt={pr_vars=vars;pr_arities=arities;_};pos} syms htbl t ->
  let rec symb_to_tenv t =
    let (h, ts) = get_args t in
    let ts = List.map symb_to_tenv ts in
    let (h, ts) =
      match h with
      | Symb(f) when List.memq f syms ->
          let i =
            try Hashtbl.find htbl f.sym_name with Not_found ->
            (* A symbol may also come from a metavariable that appeared in the
               type of a metavariable that was replaced by a symbol. We do not
               have concrete examples of that happening yet. *)
            fatal pos "Introduced symbol [%s] cannot be removed." f.sym_name
          in
          let (ts1, ts2) = List.cut ts arities.(i) in
          (_TEnv (Bindlib.box_var vars.(i)) (Array.of_list ts1), ts2)
      | Symb(s)     -> (_Symb s, ts)
      | Vari(x)     -> (_Vari x, ts)
      | Type        -> (_Type  , ts)
      | Kind        -> (_Kind  , ts)
      | Abst(a,b)   ->
          let (x, t) = Bindlib.unbind b in
          let b = Bindlib.bind_var x (symb_to_tenv t) in
          (_Abst (symb_to_tenv a) b, ts)
      | Prod(a,b)   ->
          let (x, t) = Bindlib.unbind b in
          let b = Bindlib.bind_var x (symb_to_tenv t) in
          (_Prod (symb_to_tenv a) b, ts)
      | LLet(a,t,b) ->
          let (x, u) = Bindlib.unbind b in
          let b = Bindlib.bind_var x (symb_to_tenv u) in
          (_LLet (symb_to_tenv a) (symb_to_tenv t) b, ts)
      | Meta(_,_)   ->
          fatal pos "A metavariable could not be instantiated in the RHS."
      | Plac _ ->
          fatal pos "A placeholder could not be instantiated in the RHS."
      | TEnv(_,_)   -> assert false (* TEnv have been replaced in [t]. *)
      | Appl(_,_)   -> assert false (* Cannot appear in RHS. *)
      | Patt(_,_,_) -> assert false (* Cannot appear in RHS. *)
      | Wild        -> assert false (* Cannot appear in RHS. *)
      | TRef(_)     -> assert false (* Cannot appear in RHS. *)
    in
    _Appl_list h ts
  in
  symb_to_tenv t

(** [check_rule r] checks whether the pre-rule [r] is well-typed in
   signature state [ss] and then construct the corresponding rule. Note that
   [Fatal] is raised in case of error. *)
let check_rule : Scope.pre_rule Pos.loc -> rule = fun ({pos; elt} as pr) ->
  let Scope.{pr_sym = s; pr_lhs = lhs; pr_vars = vars; pr_rhs;
             pr_arities = arities; pr_xvars_nb; _} = elt in
  (* Check that the variables of the RHS are in the LHS. *)
  if pr_xvars_nb <> 0 then
    (let xvars = Array.drop (Array.length vars - pr_xvars_nb) vars in
     fatal pos "Unknown pattern variables: %a"
       (Array.pp Print.pp_var ",") xvars);
  let arity = List.length lhs in
  if !log_enabled then
    begin
      (* The unboxing here could be harmful since it leads to [pr_rhs] being
         unboxed twice. However things should be fine here since the result is
         only used for printing. *)
      let rhs = Bindlib.(unbox (bind_mvar vars pr_rhs)) in
      let naive_rule = {lhs; rhs; arity; arities; vars; xvars_nb = 0} in
      log_subj (red "%a") pp_rule (s, naive_rule);
    end;
  (* Replace [Patt] nodes of LHS with corresponding elements of [vars]. *)
  let lhs_vars = _Appl_Symb s (List.map (patt_to_tenv vars) lhs) in
  (* Create metavariables that will stand for the variables of [vars].
     These metavariables are prefixed by "$" so that we can recognize them. *)
  let var_names = Array.map (fun x -> "$" ^ Bindlib.name_of x) vars in
  let p = new_problem() in
  let metas =
    let f i name =
      let arity = arities.(i) in
      (*FIXME: build_meta_type should take a sort as argument as some pattern
         variables are types and thus of sort KIND! *)
      LibMeta.fresh p ~name (build_meta_type p arity) arity
    in Array.mapi f var_names
  in
  (* Substitute them in the LHS and in the RHS. *)
  let lhs_with_metas, rhs_with_metas =
    let lhs_rhs = Bindlib.box_pair lhs_vars pr_rhs in
    let b = Bindlib.(unbox (bind_mvar vars lhs_rhs)) in
    let meta_to_tenv m =
      let xs = Array.init m.meta_arity (new_tvar_ind "x") in
      let ts = Array.map _Vari xs in
      TE_Some(Bindlib.unbox (Bindlib.bind_mvar xs (_Meta m ts)))
    in
    let te_envs = Array.map meta_to_tenv metas in
    Bindlib.msubst b te_envs
  in
  if !log_enabled then
<<<<<<< HEAD
    begin
      log_subj "replace pattern variables by metavariables";
      log_subj "transformed LHS: %a" pp_term lhs_typing;
      log_subj "transformed RHS: %a" pp_term rhs_typing
    end;
(* Do not type check when instantiating. *)
  let module Infer = (val Unif.typechecker []) in
=======
    log_subj "replace pattern variables by metavariables\n%a ↪ %a"
      pp_term lhs_with_metas pp_term rhs_with_metas;
>>>>>>> 4d12e7dd
  (* Infer the typing constraints of the LHS. *)
  match Infer.infer_noexn p [] lhs_with_metas with
  | None -> fatal pos "The LHS is not typable."
<<<<<<< HEAD
  | Some(lhs_typing, ty_lhs, to_solve) ->
  let to_solve = List.rev to_solve in
  (* Try to simplify constraints. *)
  let type_check = false in (* Don't check typing when instantiating metas. *)
  match Unif.(solve_noexn ~type_check {empty_problem with to_solve}) with
  | None -> fatal pos "The LHS is not typable."
  | Some lhs_constrs ->
=======
  | Some ty_lhs ->
  (* Try to simplify constraints. Don't check typing when instantiating
     a metavariable. *)
  if not (Unif.solve_noexn ~type_check:false p) then
    fatal pos "The LHS is not typable.";
  let lhs_constrs = p.unsolved in
>>>>>>> 4d12e7dd
  if !log_enabled then
    log_subj "LHS: %a%a\n%a ↪ %a"
      pp_term ty_lhs pp_constrs lhs_constrs
      pp_term lhs_with_metas pp_term rhs_with_metas;
  (* We build a map allowing to find a variable index from its name. *)
  let htbl : index_tbl = Hashtbl.create (Array.length vars) in
  Array.iteri (fun i name -> Hashtbl.add htbl name i) var_names;
  (* We instantiate all the uninstantiated metavariables of the LHS (including
     those appearing in the types of these metavariables) using fresh function
     symbols. We also keep a list of those symbols. *)
  let symbols =
    let symbols = Stdlib.ref [] in
    let rec instantiate m =
      match !(m.meta_value) with
      | Some _ ->
          (* Instantiate recursively the meta-variables of the definition. *)
          let t = mk_Meta(m, Array.make m.meta_arity mk_Kind) in
          LibMeta.iter true instantiate [] t
      | None ->
          (* Instantiate recursively the meta-variables of the type. *)
          LibMeta.iter true instantiate [] !(m.meta_type);
          (* Instantiation of [m]. *)
          let s = Term.create_sym (Sign.current_path()) Privat Defin Eager
                    false (LibMeta.name m) !(m.meta_type) [] in
          Stdlib.(symbols := s :: !symbols);
          (* Build a definition for [m]. *)
          let xs = Array.init m.meta_arity (new_tvar_ind "x") in
          let s = _Symb s in
          let def = Array.fold_left (fun t x -> _Appl t (_Vari x)) s xs in
          m.meta_value := Some(Bindlib.unbox (Bindlib.bind_mvar xs def))
    in
    Array.iter instantiate metas; Stdlib.(!symbols)
  in
<<<<<<< HEAD
  (* Compute the constraints for the RHS to have the same type as the LHS. *)
  match Infer.check_noexn [] [] rhs_typing ty_lhs with
  | None -> fatal pos "[%a] is not typable." pp_term rhs_typing
  | Some (rhs_typing, to_solve) ->
  (* Type checking removes placeholders from [rhs_typing] *)
=======
>>>>>>> 4d12e7dd
  if !log_enabled then
    log_subj "replace LHS metavariables by function symbols\n%a ↪ %a"
      pp_term lhs_with_metas pp_term rhs_with_metas;
  (* TODO complete the constraints into a set of rewriting rule on
     the function symbols of [symbols]. *)
  (* Compute the constraints for the RHS to have the same type as the LHS. *)
  let p = new_problem() in
  if not (Infer.check_noexn p [] rhs_with_metas ty_lhs) then
    fatal pos "The RHS does not have the same type as the LHS.";
  (* Solving the typing constraints of the RHS. *)
  if not (Unif.solve_noexn p) then
    fatal pos "The rewriting rule does not preserve typing.";
  let is_lhs_constr c =
    (* Contexts ignored: [Infer.check] is called with an empty context and
       neither [Infer.check] nor [Unif.solve] generate contexts with defined
       variables. *)
    let eq (_,t1,u1) (_,t2,u2) =
      Eval.(eq_modulo [] t1 t2 && eq_modulo [] u1 u2)
      || Eval.(eq_modulo [] t1 u2 && eq_modulo [] t2 u1) in
    List.exists (eq c) lhs_constrs
  in
  let cs = List.filter (fun c -> not (is_lhs_constr c)) p.unsolved in
  if cs <> [] then
    begin
      List.iter (fatal_msg "Cannot solve %a\n" pp_constr) cs;
      fatal pos "Unable to prove type preservation for a rewriting rule."
    end;
  (* Replace metavariable symbols by term_env variables, and bind them. *)
  let rhs = symb_to_tenv pr symbols htbl rhs_with_metas in
  (* TODO environment minimisation ? *)
  (* Construct the rule. *)
  let rhs = Bindlib.unbox (Bindlib.bind_mvar vars rhs) in
  { lhs ; rhs ; arity ; arities ; vars; xvars_nb = 0 }<|MERGE_RESOLUTION|>--- conflicted
+++ resolved
@@ -179,37 +179,18 @@
     Bindlib.msubst b te_envs
   in
   if !log_enabled then
-<<<<<<< HEAD
-    begin
-      log_subj "replace pattern variables by metavariables";
-      log_subj "transformed LHS: %a" pp_term lhs_typing;
-      log_subj "transformed RHS: %a" pp_term rhs_typing
-    end;
-(* Do not type check when instantiating. *)
-  let module Infer = (val Unif.typechecker []) in
-=======
     log_subj "replace pattern variables by metavariables\n%a ↪ %a"
       pp_term lhs_with_metas pp_term rhs_with_metas;
->>>>>>> 4d12e7dd
   (* Infer the typing constraints of the LHS. *)
+  let module Infer = (val Unif.typechecker []) in
   match Infer.infer_noexn p [] lhs_with_metas with
   | None -> fatal pos "The LHS is not typable."
-<<<<<<< HEAD
-  | Some(lhs_typing, ty_lhs, to_solve) ->
-  let to_solve = List.rev to_solve in
-  (* Try to simplify constraints. *)
-  let type_check = false in (* Don't check typing when instantiating metas. *)
-  match Unif.(solve_noexn ~type_check {empty_problem with to_solve}) with
-  | None -> fatal pos "The LHS is not typable."
-  | Some lhs_constrs ->
-=======
-  | Some ty_lhs ->
+  | Some(lhs_typing, ty_lhs) ->
   (* Try to simplify constraints. Don't check typing when instantiating
      a metavariable. *)
   if not (Unif.solve_noexn ~type_check:false p) then
     fatal pos "The LHS is not typable.";
   let lhs_constrs = p.unsolved in
->>>>>>> 4d12e7dd
   if !log_enabled then
     log_subj "LHS: %a%a\n%a ↪ %a"
       pp_term ty_lhs pp_constrs lhs_constrs
@@ -243,14 +224,6 @@
     in
     Array.iter instantiate metas; Stdlib.(!symbols)
   in
-<<<<<<< HEAD
-  (* Compute the constraints for the RHS to have the same type as the LHS. *)
-  match Infer.check_noexn [] [] rhs_typing ty_lhs with
-  | None -> fatal pos "[%a] is not typable." pp_term rhs_typing
-  | Some (rhs_typing, to_solve) ->
-  (* Type checking removes placeholders from [rhs_typing] *)
-=======
->>>>>>> 4d12e7dd
   if !log_enabled then
     log_subj "replace LHS metavariables by function symbols\n%a ↪ %a"
       pp_term lhs_with_metas pp_term rhs_with_metas;
