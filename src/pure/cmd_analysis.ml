--- conflicted
+++ resolved
@@ -52,11 +52,7 @@
   | P_terms.P_Wrap term -> qidents_of_p_term term
   | P_terms.P_Expl term -> qidents_of_p_term term
 
-<<<<<<< HEAD
-and filter_bound_qidents (args : P_terms.p_term Syntax.p_args list)
-    (terms_list : P_terms.p_term list) =
-=======
-and qidents_of_rw_patt (rwpat : Syntax.p_rw_patt) =
+and qidents_of_rw_patt (rwpat : P_terms.p_term Syntax.p_rw_patt) =
   match rwpat with
   | Syntax.P_rw_Term pt -> qidents_of_p_term pt
   | Syntax.P_rw_InTerm pt -> qidents_of_p_term pt
@@ -67,13 +63,13 @@
   | Syntax.P_rw_TermAsIdInTerm (pt1, _, pt2) ->
       qidents_of_p_term pt1 @ qidents_of_p_term pt2
 
-and qidents_of_p_assertion (pasrtn : Syntax.p_assertion) =
+and qidents_of_p_assertion (pasrtn : P_terms.p_term Syntax.p_assertion) =
   match pasrtn with
   | Syntax.P_assert_typing (pt, _) -> qidents_of_p_term pt
   | Syntax.P_assert_conv (pt1, pt2) ->
     qidents_of_p_term pt1 @ qidents_of_p_term pt2
 
-and qidents_of_p_query (pq : Syntax.p_query) =
+and qidents_of_p_query (pq : P_terms.p_term Syntax.p_query) =
   match pq.elt with
   | Syntax.P_query_assert (_, pasrt)-> qidents_of_p_assertion pasrt
   | Syntax.P_query_infer (pt, _) -> qidents_of_p_term pt
@@ -83,7 +79,7 @@
   | _ -> []
 
 
-and qidents_of_p_tactic (term: Syntax.p_tactic) =
+and qidents_of_p_tactic (term: P_terms.p_term Syntax.p_tactic) =
   match term.elt with
   | Syntax.P_tac_refine pt -> qidents_of_p_term pt
   | Syntax.P_tac_apply pt -> qidents_of_p_term pt
@@ -95,9 +91,8 @@
   | Syntax.P_tac_query pq -> qidents_of_p_query pq
   | _ -> []
 
-and filter_bound_qidents (args : Syntax.p_args list)
-    (terms_list : Syntax.p_term list) =
->>>>>>> 940662a1
+and filter_bound_qidents (args : P_terms.p_term Syntax.p_args list)
+    (terms_list : P_terms.p_term list) =
   let qids, qargs = List.split (List.map qidents_of_bound_p_args args) in
   let qids, qargs = (List.concat qids, List.concat qargs) in
   let args = List.map (fun (id : Syntax.ident) -> id.elt) qargs in
