--- conflicted
+++ resolved
@@ -1,24 +1,15 @@
 (** Interface to LSP. *)
 
 open Lplib
-<<<<<<< HEAD
 
 open! File_management
 open File_management.Files
-=======
-open Core
-open Files
->>>>>>> d4a0f349
 
 (** Abstract representation of a command (top-level item). *)
 module Command : sig
   type t
   val equal : t -> t -> bool
   val get_pos : t -> Pos.popt
-<<<<<<< HEAD
-  val get_qidents : t -> Parsing.Syntax.qident list
-=======
->>>>>>> d4a0f349
 end
 
 val rangemap : Command.t list -> Syntax.qident_aux RangeMap.t
@@ -52,11 +43,7 @@
 type goal = (string * string) list * conclusion
 
 (** [current_goals s] returns the list of open goals for proof state [s]. *)
-<<<<<<< HEAD
-val current_goals : proof_state -> Proof_mode.Proof.Goal.t list
-=======
 val current_goals : proof_state -> goal list
->>>>>>> d4a0f349
 
 (** Result type of the [handle_command] function. *)
 type command_result =
