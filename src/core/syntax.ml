--- conflicted
+++ resolved
@@ -25,17 +25,6 @@
 (** Representation of a possibly qualified (and located) identifier. *)
 type qident = (p_module_path * string) loc
 
-(** Type representing the different evaluation strategies. *)
-type strategy =
-  | WHNF
-  (** Reduce to weak head-normal form. *)
-  | HNF
-  (** Reduce to head-normal form. *)
-  | SNF
-  (** Reduce to strong normal form. *)
-  | NONE
-  (** Do nothing. *)
-
 (** Representation of the associativity of an infix operator. *)
 type assoc =
   | Assoc_none
@@ -51,105 +40,12 @@
 (** Representation of a binary operator. *)
 type binop = string * assoc * priority * qident
 
-<<<<<<< HEAD
 (** Parser-level representation of a function argument. The boolean is true if
     the argument is marked as implicit (i.e., between curly braces). *)
-type 't p_arg = ident option list * 't option * bool
+type 't p_args = ident option list * 't option * bool
 
 (** Parser-level inductive type representation. *)
 type 't p_inductive = (ident * 't * (ident * 't) list) loc
-=======
-(** Parser-level (located) term representation. *)
-type p_term = p_term_aux loc
-and p_term_aux =
-  | P_Type
-  (** TYPE constant. *)
-  | P_Iden of qident * bool
-  (** Identifier (the boolean indicates whether it is prefixed by "@"). *)
-  | P_Wild
-  (** Wildcard (place-holder for terms). *)
-  | P_Meta of strloc * p_term array option
-  (** Meta-variable with the given environment. *)
-  | P_Patt of strloc option * p_term array option
-  (** Named or unnamed higher-order pattern (used for rules LHS / RHS). *)
-  | P_Appl of p_term * p_term
-  (** Application. *)
-  | P_Impl of p_term * p_term
-  (** Implication. *)
-  | P_Abst of p_args list * p_term
-  (** Abstraction over several variables. *)
-  | P_Prod of p_args list * p_term
-  (** Product over several variables. *)
-  | P_LLet of ident * p_args list * p_type option * p_term * p_term
-  (** Local let. *)
-  | P_NLit of int
-  (** Natural number literal. *)
-  | P_UnaO of unop * p_term
-  (** Unary (prefix) operator. *)
-  | P_BinO of p_term * binop * p_term
-  (** Binary operator. *)
-  | P_Wrap of p_term
-  (** Parentheses. *)
-  | P_Expl of p_term
-  (** Explicitly given argument. *)
-
-(** {b NOTE} the boolean parameter of {!constructor:P_Iden} tells whether  the
-    corresponding symbol is explicitly applied (value [true]) or not. The flag
-    hence indicates whether the symbol has been prefixed with ["@"]. *)
-
-(** Synonym of [p_term] for semantic hints. *)
-and p_type = p_term
-
-(** Synonym of [p_term] for semantic hints. *)
-and p_patt = p_term
-
-(** Parser-level representation of a function argument. The boolean is true if
-    the argument is marked as implicit (i.e., between curly braces). *)
-and p_args = ident option list * p_type option * bool
-
-(** [p_get_args t] is {!val:Basics.get_args} on syntax-level terms. *)
-let p_get_args : p_term -> p_term * p_term list = fun t ->
-  let rec p_get_args acc t =
-    match t.elt with
-    | P_Appl(t, u) -> p_get_args (u::acc) t
-    | _            -> (t, acc)
-  in p_get_args [] t
-
-(** Parser-level rewriting rule representation. *)
-type p_rule = (p_patt * p_term) loc
-
-(** Parser-level inductive type representation. *)
-type p_inductive = (ident * p_term * (ident * p_term) list) loc
-
-(** Module to create p_term's with no positions. *)
-module P  = struct
-  let iden : string -> p_term = fun s ->
-    Pos.none (P_Iden(Pos.none ([], s), true))
-
-  let patt : string -> p_term array option -> p_term = fun s ts ->
-    Pos.none (P_Patt (Some (Pos.none s), ts))
-
-  let patt0 : string -> p_term = fun s -> patt s None
-
-  let appl : p_term -> p_term -> p_term = fun t1 t2 ->
-    Pos.none (P_Appl(t1, t2))
-
-  let appl_list : p_term -> p_term list -> p_term = List.fold_left appl
-
-  let wild = Pos.none P_Wild
-
-  let rec appl_wild : p_term -> int -> p_term = fun t i ->
-      if i <= 0 then t else appl_wild (appl t wild) (i-1)
-
-  let abst : ident option -> p_term -> p_term = fun idopt t ->
-    Pos.none (P_Abst([[idopt],None,false], t))
-
-  let abst_list : ident option list -> p_term -> p_term = fun idopts t ->
-    List.fold_right abst idopts t
-
-  let rule : p_patt -> p_term -> p_rule = fun l r -> Pos.none (l,r)
-end
->>>>>>> e320d9e4
 
 (** Rewrite pattern specification. *)
 type 't p_rw_patt =
@@ -167,8 +63,6 @@
   | P_assert_conv   of 't * 't
   (** The two given terms should be convertible. *)
 
-<<<<<<< HEAD
-=======
 (** Type representing the different evaluation strategies. *)
 type strategy =
   | WHNF (** Reduce to weak head-normal form. *)
@@ -176,34 +70,22 @@
   | SNF  (** Reduce to strong normal form. *)
   | NONE (** Do nothing. *)
 
->>>>>>> e320d9e4
 (** Configuration for evaluation. *)
 type eval_config =
   { strategy : strategy   (** Evaluation strategy.          *)
   ; steps    : int option (** Max number of steps if given. *) }
 
 (** Parser-level representation of a query command. *)
-<<<<<<< HEAD
 type 't p_query_aux =
-  | P_query_verbose   of int
-=======
-type p_query_aux =
   | P_query_verbose of int
->>>>>>> e320d9e4
   (** Sets the verbosity level. *)
   | P_query_debug of bool * string
   (** Toggles logging functions described by string according to boolean. *)
   | P_query_flag of string * bool
   (** Sets the boolean flag registered under the given name (if any). *)
-<<<<<<< HEAD
-  | P_query_assert    of bool * 't p_assertion
+  | P_query_assert of bool * 't p_assertion
   (** Assertion (must fail if boolean is [true]). *)
-  | P_query_infer     of 't * eval_config
-=======
-  | P_query_assert of bool * p_assertion
-  (** Assertion (must fail if boolean is [true]). *)
-  | P_query_infer of p_term * eval_config
->>>>>>> e320d9e4
+  | P_query_infer of 't * eval_config
   (** Type inference command. *)
   | P_query_normalize of 't * eval_config
   (** Normalisation command. *)
@@ -219,21 +101,12 @@
 type 't p_query = 't p_query_aux loc
 
 (** Parser-level representation of a proof tactic. *)
-<<<<<<< HEAD
 type 't p_tactic_aux =
-  | P_tac_refine  of 't
-=======
-type p_tactic_aux =
-  | P_tac_refine of p_term
->>>>>>> e320d9e4
+  | P_tac_refine of 't
   (** Refine the current goal using the given term. *)
   | P_tac_intro of ident option list
   (** Eliminate quantifiers using the given names for hypotheses. *)
-<<<<<<< HEAD
-  | P_tac_apply   of 't
-=======
-  | P_tac_apply of p_term
->>>>>>> e320d9e4
+  | P_tac_apply of 't
   (** Apply the given term to the current goal. *)
   | P_tac_simpl
   (** Normalize in the focused goal. *)
@@ -251,11 +124,7 @@
   (** Try to solve the current goal with why3. *)
   | P_tac_solve
   (** Apply default unification solving algorithm. *)
-<<<<<<< HEAD
-  | P_tac_query   of 't p_query
-=======
-  | P_tac_query of p_query
->>>>>>> e320d9e4
+  | P_tac_query of 't p_query
   (** Query. *)
   | P_tac_fail
   (** A tactic that always fails. *)
@@ -274,13 +143,8 @@
 type p_proof_end = p_proof_end_aux loc
 
 (** Parser-level representation of a configuration command. *)
-<<<<<<< HEAD
 type 'r p_config =
-  | P_config_builtin   of string * qident
-=======
-type p_config =
   | P_config_builtin of string * qident
->>>>>>> e320d9e4
   (** Sets the configuration for a builtin syntax (e.g., nat literals). *)
   | P_config_unop of unop
   (** Defines (or redefines) a unary operator (e.g., ["!"] or ["¬"]). *)
@@ -311,8 +175,7 @@
 type 't p_symbol =
   { p_sym_mod : p_modifier list (** modifiers *)
   ; p_sym_nam : ident (** symbol name *)
-<<<<<<< HEAD
-  ; p_sym_arg : 't p_arg list (** arguments before ":" *)
+  ; p_sym_arg : 't p_args list (** arguments before ":" *)
   ; p_sym_typ : 't option (** symbol type *)
   ; p_sym_trm : 't option (** symbol definition *)
   ; p_sym_prf : ('t p_tactic list * p_proof_end) option (** proof script *)
@@ -320,44 +183,21 @@
 
 (** Parser-level representation of a single command. *)
 type ('t, 'r) p_command_aux =
-  | P_require    of bool * p_module_path list
-=======
-  ; p_sym_arg : p_args list (** arguments before ":" *)
-  ; p_sym_typ : p_type option (** symbol type *)
-  ; p_sym_trm : p_term option (** symbol definition *)
-  ; p_sym_prf : (p_tactic list * p_proof_end) option (** proof script *)
-  ; p_sym_def : bool (** is the symbol defined ? *) }
-
-(** Parser-level representation of a single command. *)
-type p_command_aux =
   | P_require  of bool * p_module_path list
->>>>>>> e320d9e4
   (** Require statement (require open if the boolean is true). *)
   | P_require_as of p_module_path * (string * bool) loc
   (** Require as statement. *)
   | P_open of p_module_path list
   (** Open statement. *)
-<<<<<<< HEAD
-  | P_symbol     of 't p_symbol
+  | P_symbol of 't p_symbol
   (** Symbol declaration. *)
-  | P_rules      of 'r list
-=======
-  | P_symbol of p_symbol
-  (** Symbol declaration. *)
-  | P_rules of p_rule list
->>>>>>> e320d9e4
+  | P_rules of 'r list
   (** Rewriting rule declarations. *)
   | P_inductive of p_modifier list * 't p_inductive list
   (** Definition of inductive types *)
-<<<<<<< HEAD
-  | P_set        of 'r p_config
+  | P_set of 'r p_config
   (** Set the configuration. *)
-  | P_query      of 't p_query
-=======
-  | P_set of p_config
-  (** Set the configuration. *)
-  | P_query of p_query
->>>>>>> e320d9e4
+  | P_query of 't p_query
   (** Query. *)
 
 (** Parser-level representation of a single (located) command. The first type
@@ -381,12 +221,11 @@
 let eq_binop : binop eq = fun (n1,a1,p1,id1) (n2,a2,p2,id2) ->
   n1 = n2 && a1 = a2 && p1 = p2 && eq_qident id1 id2
 
-<<<<<<< HEAD
 (** Equality functions parametrised by terms and equality on terms. *)
 module EqAst (T: sig type t val eq : t eq end)
     (R: sig type t val eq : t eq end) = struct
 
-  let eq_p_arg : T.t p_arg eq = fun (x1,ao1,b1) (x2,ao2,b2) ->
+  let eq_p_arg : T.t p_args eq = fun (x1,ao1,b1) (x2,ao2,b2) ->
     List.equal (Option.equal (fun x1 x2 -> x1.elt = x2.elt)) x1 x2
     && Option.equal T.eq ao1 ao2 && b1 = b2
 
@@ -452,130 +291,12 @@
         t1 = t2
 
   let eq_p_symbol : T.t p_symbol eq = fun
-=======
-let rec eq_p_term : p_term eq = fun t1 t2 ->
-  match (t1.elt, t2.elt) with
-  | (P_Iden(q1,b1)       , P_Iden(q2,b2)             ) ->
-      eq_qident q1 q2 && b1 = b2
-  | (P_Meta(x1,ts1)      , P_Meta(x2,ts2)            ) ->
-      eq_ident x1 x2 && Option.equal (Array.equal eq_p_term) ts1 ts2
-  | (P_Patt(x1,ts1)      , P_Patt(x2,ts2)            ) ->
-      Option.equal eq_ident x1 x2
-      && Option.equal (Array.equal eq_p_term) ts1 ts2
-  | (P_Appl(t1,u1)       , P_Appl(t2,u2)             )
-  | (P_Impl(t1,u1)       , P_Impl(t2,u2)             ) ->
-      eq_p_term t1 t2 && eq_p_term u1 u2
-  | (P_Abst(xs1,t1)      , P_Abst(xs2,t2)            )
-  | (P_Prod(xs1,t1)      , P_Prod(xs2,t2)            ) ->
-      List.equal eq_p_args xs1 xs2 && eq_p_term t1 t2
-  | (P_LLet(x1,xs1,a1,t1,u1), P_LLet(x2,xs2,a2,t2,u2)) ->
-      eq_ident x1 x2 && Option.equal eq_p_term a1 a2 && eq_p_term t1 t2
-      && eq_p_term u1 u2 && List.equal eq_p_args xs1 xs2
-  | (P_UnaO(u1,t1)       , P_UnaO(u2,t2)             ) ->
-      eq_unop u1 u2 && eq_p_term t1 t2
-  | (P_BinO(t1,b1,u1)    , P_BinO(t2,b2,u2)          ) ->
-      eq_binop b1 b2 && eq_p_term t1 t2 && eq_p_term u1 u2
-  | (P_Wrap(t1)          , P_Wrap(t2)                ) ->
-      eq_p_term t1 t2
-  | (P_Expl(t1)          , P_Expl(t2)                ) ->
-      eq_p_term t1 t2
-  | (t1                  ,                   t2      ) ->
-      t1 = t2
-
-and eq_p_args : p_args eq = fun (x1,ao1,b1) (x2,ao2,b2) ->
-  List.equal (Option.equal (fun x1 x2 -> x1.elt = x2.elt)) x1 x2
-  && Option.equal eq_p_term ao1 ao2 && b1 = b2
-
-let eq_p_rule : p_rule eq = fun r1 r2 ->
-  let {elt = (lhs1, rhs1); _} = r1 in
-  let {elt = (lhs2, rhs2); _} = r2 in
-  eq_p_term lhs1 lhs2 && eq_p_term rhs1 rhs2
-
-let eq_p_inductive : p_inductive eq = fun i1 i2 ->
-  let {elt = (s1, t1, tl1); _} = i1 in
-  let {elt = (s2, t2, tl2); _} = i2 in
-  let eq_id_p_term (s1,t1) (s2,t2) = eq_ident s1 s2 && eq_p_term t1 t2 in
-  List.equal eq_id_p_term ((s1,t1)::tl1) ((s2,t2)::tl2)
-
-let eq_p_rw_patt : p_rw_patt loc eq = fun r1 r2 ->
-  match (r1.elt, r2.elt) with
-  | (P_rw_Term(t1)                , P_rw_Term(t2)                )
-  | (P_rw_InTerm(t1)              , P_rw_InTerm(t2)              ) ->
-      eq_p_term t1 t2
-  | (P_rw_InIdInTerm(x1,t1)       , P_rw_InIdInTerm(x2,t2)       )
-  | (P_rw_IdInTerm(x1,t1)         , P_rw_IdInTerm(x2,t2)         ) ->
-      eq_ident x1 x2 && eq_p_term t1 t2
-  | (P_rw_TermInIdInTerm(t1,x1,u1), P_rw_TermInIdInTerm(t2,x2,u2))
-  | (P_rw_TermAsIdInTerm(t1,x1,u1), P_rw_TermAsIdInTerm(t2,x2,u2)) ->
-      eq_ident x1 x2 && eq_p_term t1 t2 && eq_p_term u1 u2
-  | (_                            , _                            ) ->
-      false
-
-let eq_p_assertion : p_assertion eq = fun a1 a2 ->
-  match (a1, a2) with
-  | (P_assert_typing(t1,a1), P_assert_typing(t2,a2)) ->
-      eq_p_term t1 t2 && eq_p_term a1 a2
-  | (P_assert_conv(t1,u1)  , P_assert_conv(t2,u2)  ) ->
-      eq_p_term t1 t2 && eq_p_term u1 u2
-  | (_                     , _                     ) ->
-      false
-
-let eq_p_query : p_query eq = fun q1 q2 ->
-  match (q1.elt, q2.elt) with
-  | (P_query_assert(b1,a1)     , P_query_assert(b2,a2)     ) ->
-     b1 = b2 && eq_p_assertion a1 a2
-  | (P_query_infer(t1,c1)      , P_query_infer(t2,c2)      ) ->
-     eq_p_term t1 t2 && c1 = c2
-  | (P_query_normalize(t1,c1)  , P_query_normalize(t2,c2)  ) ->
-     eq_p_term t1 t2 && c1 = c2
-  | (P_query_prover(s1)        , P_query_prover(s2)        ) ->
-     s1 = s2
-  | (P_query_prover_timeout(t1), P_query_prover_timeout(t2)) ->
-     t1 = t2
-  | (P_query_print(s1)         , P_query_print(s2)         ) ->
-     Option.equal eq_qident s1 s2
-  | (_                         , _                         ) ->
-      false
-
-let eq_p_tactic : p_tactic eq = fun t1 t2 ->
-  match (t1.elt, t2.elt) with
-  | (P_tac_refine(t1)    , P_tac_refine(t2)    ) ->
-      eq_p_term t1 t2
-  | (P_tac_intro(xs1)    , P_tac_intro(xs2)    ) ->
-      List.equal (Option.equal eq_ident) xs1 xs2
-  | (P_tac_apply(t1)     , P_tac_apply(t2)     ) ->
-      eq_p_term t1 t2
-  | (P_tac_rewrite(b1,r1,t1), P_tac_rewrite(b2,r2,t2)) ->
-      b1 = b2 && Option.equal eq_p_rw_patt r1 r2 && eq_p_term t1 t2
-  | (P_tac_query(q1)     , P_tac_query(q2)     ) ->
-      eq_p_query q1 q2
-  | (P_tac_why3(s1)      , P_tac_why3(s2)      ) ->
-      s1 = s2
-  | (t1                  , t2                  ) ->
-      t1 = t2
-
-let eq_p_config : p_config eq = fun c1 c2 ->
-  match (c1, c2) with
-  | (P_config_builtin(s1,q1), P_config_builtin(s2,q2)) ->
-      s1 = s2 && eq_qident q1 q2
-  | (P_config_unop u1       , P_config_unop u2       ) ->
-      eq_unop u1 u2
-  | (P_config_binop b1      , P_config_binop b2      ) ->
-      eq_binop b1 b2
-  | (P_config_quant q1      , P_config_quant q2      ) ->
-      eq_qident q1 q2
-  | (c1                     , c2                     ) ->
-      c1 = c2
-
-let eq_p_symbol : p_symbol eq = fun
->>>>>>> e320d9e4
     { p_sym_mod=p_sym_mod1; p_sym_nam=p_sym_nam1; p_sym_arg=p_sym_arg1;
       p_sym_typ=p_sym_typ1; p_sym_trm=p_sym_trm1; p_sym_prf=p_sym_prf1;
       p_sym_def=p_sym_def1}
     { p_sym_mod=p_sym_mod2; p_sym_nam=p_sym_nam2; p_sym_arg=p_sym_arg2;
       p_sym_typ=p_sym_typ2; p_sym_trm=p_sym_trm2; p_sym_prf=p_sym_prf2;
       p_sym_def=p_sym_def2} ->
-<<<<<<< HEAD
     let eq_tactic (ts1,_) (ts2,_) = List.equal eq_p_tactic ts1 ts2 in
     p_sym_mod1 = p_sym_mod2
     && eq_ident p_sym_nam1 p_sym_nam2
@@ -657,6 +378,8 @@
     | P_query_normalize(t,eval_cfg) -> P_query_normalize(f t, eval_cfg)
     | P_query_prover(s)             -> P_query_prover(s)
     | P_query_prover_timeout(n)     -> P_query_prover_timeout(n)
+    | P_query_print(qo)             -> P_query_print(qo)
+    | P_query_proofterm             -> P_query_proofterm
   in
   Pos.make loc new_query
 
@@ -677,8 +400,6 @@
     | P_tac_refl                            -> P_tac_refl
     | P_tac_sym                             -> P_tac_sym
     | P_tac_focus(n)                        -> P_tac_focus(n)
-    | P_tac_print                           -> P_tac_print
-    | P_tac_proofterm                       -> P_tac_proofterm
     | P_tac_why3(s_opt)                     -> P_tac_why3(s_opt)
     | P_tac_query(query) -> P_tac_query(p_query_map f query)
     | P_tac_solve                            -> P_tac_solve
@@ -697,7 +418,7 @@
   | P_config_quant(qid)           -> P_config_quant(qid)
   | P_config_unif_rule(r)         -> P_config_unif_rule(f r)
 
-let p_arg_map : 'a 'b. ('a -> 'b) -> 'a p_arg -> 'b p_arg =
+let p_arg_map : 'a 'b. ('a -> 'b) -> 'a p_args -> 'b p_args =
   fun f (ido, topt, imp) -> (ido, Option.map f topt, imp)
 
 (** [p_cmd_map f cmd] maps function [f] on terms of [cmd]. *)
@@ -732,37 +453,4 @@
     | P_set(p_config) -> P_set(p_config)
     | P_query(query)  -> P_query(p_query_map f query)
   in
-  Pos.map f cmd
-=======
-  p_sym_mod1 = p_sym_mod2
-  && eq_ident p_sym_nam1 p_sym_nam2
-  && List.equal eq_p_args p_sym_arg1 p_sym_arg2
-  && Option.equal eq_p_term p_sym_typ1 p_sym_typ2
-  && Option.equal eq_p_term p_sym_trm1 p_sym_trm2
-  && let eq_tac (ts1,_) (ts2,_) = List.equal eq_p_tactic ts1 ts2 in
-     Option.equal eq_tac p_sym_prf1 p_sym_prf2
-  && p_sym_def1 = p_sym_def2
-
-(** [eq_command c1 c2] tells whether [c1] and [c2] are the same commands. They
-    are compared up to source code positions. *)
-let eq_p_command : p_command eq = fun c1 c2 ->
-  match (c1.elt, c2.elt) with
-  | (P_require(b1,ps1)           , P_require(b2,ps2)           ) ->
-     b1 = b2 && List.equal (=) ps1 ps2
-  | (P_open(ps1)                 , P_open(ps2)                 ) ->
-     List.equal (=) ps1 ps2
-  | (P_require_as(p1,id1)  , P_require_as(p2,id2)              ) ->
-     p1 = p2 && id1.elt = id2.elt
-  | (P_symbol s1                 , P_symbol s2                 ) ->
-      eq_p_symbol s1 s2
-  | (P_rules(rs1)                , P_rules(rs2)                ) ->
-      List.equal eq_p_rule rs1 rs2
-  | (P_inductive(m1,il1)         , P_inductive(m2,il2)         ) ->
-      m1 = m2 && List.equal eq_p_inductive il1 il2
-  | (P_set(c1)                   , P_set(c2)                   ) ->
-      eq_p_config c1 c2
-  | (P_query(q1)                 , P_query(q2)                 ) ->
-      eq_p_query q1 q2
-  | (_                           , _                           ) ->
-      false
->>>>>>> e320d9e4
+  Pos.map f cmd