--- conflicted
+++ resolved
@@ -12,15 +12,10 @@
 open Pos
 open Syntax
 
-<<<<<<< HEAD
-let pp_ident : ident pp = fun oc id ->
-  if Syntax.KW.mem id.elt then
-=======
 let string = Format.pp_print_string
 
 let ident : ident pp = fun oc id ->
-  if Parser.KW.mem id.elt then
->>>>>>> a36bca64
+  if KW.mem id.elt then
     fatal id.pos "Identifier [%s] is a Lambdapi keyword." id.elt;
   string oc id.elt
 
@@ -29,13 +24,8 @@
   | Some(id) -> ident oc id
   | None     -> string oc "_"
 
-<<<<<<< HEAD
-let pp_path_elt : Pos.popt -> (string * bool) pp = fun pos oc (s,b) ->
-  if not b && Syntax.KW.mem s then
-=======
 let path_elt : Pos.popt -> (string * bool) pp = fun pos oc (s,b) ->
-  if not b && Parser.KW.mem s then
->>>>>>> a36bca64
+  if not b && KW.mem s then
     fatal pos "Module path member [%s] is a Lambdapi keyword." s;
   if b then Format.fprintf oc "{|%s|}" s else string oc s
 
@@ -58,12 +48,11 @@
   | P_prop(Injec) -> string oc "injective "
   | P_opaq -> string oc "opaque "
 
-<<<<<<< HEAD
-let pp_p_proof_end : p_proof_end pp = fun oc e ->
-  match e with
-  | P_proof_end   -> Format.pp_print_string oc "end"
-  | P_proof_admit -> Format.pp_print_string oc "admit"
-  | P_proof_abort -> Format.pp_print_string oc "abort"
+let proof_end : p_proof_end pp = fun oc e ->
+  match e.elt with
+  | P_proof_end   -> string oc "end"
+  | P_proof_admit -> string oc "admit"
+  | P_proof_abort -> string oc "abort"
 
 (** Module type of printable terms. *)
 module type PPTERM = sig
@@ -78,32 +67,31 @@
     module [T]. *)
 module Make (T: PPTERM)(R: PPTERM) = struct
 
-  let pp_p_annot : T.t option pp = fun oc a ->
+  let annot : T.t option pp = fun oc a ->
     match a with
     | Some(a) -> Format.fprintf oc " :@ %a" T.pp a
     | None    -> ()
 
-  let pp_p_arg : T.t p_arg pp = fun oc (ids,ao,b) ->
-    let pp_ids = List.pp pp_arg_ident " " in
+  let arg : T.t p_arg pp = fun oc (ids,ao,b) ->
+    let pp_ids = List.pp arg_ident " " in
     match (ao,b) with
     | (None   , false) -> Format.fprintf oc "%a" pp_ids ids
     | (None   , true ) -> Format.fprintf oc "{%a}" pp_ids ids
     | (Some(a), false) -> Format.fprintf oc "(%a : %a)" pp_ids ids T.pp a
     | (Some(a), true ) -> Format.fprintf oc "{%a : %a}" pp_ids ids T.pp a
 
-  let pp_p_args : T.t p_arg list pp = fun oc ->
-    List.iter (Format.fprintf oc " %a" pp_p_arg)
-
-  let pp_p_inductive : string -> T.t p_inductive pp =
-    fun kw oc i ->
+  let args : T.t p_arg list pp = fun oc ->
+    List.iter (Format.fprintf oc " %a" arg)
+
+  let inductive : string -> T.t p_inductive pp = fun kw oc i ->
     let (s, t, tl) = i.elt in
-    Format.fprintf oc "@[<hov 2>]%s %a" kw pp_ident s;
+    Format.fprintf oc "@[<hov 2>]%s %a" kw ident s;
     Format.fprintf oc " :@ @[<hov>%a@] ≔@ \n  " T.pp t;
     let pp_cons oc (id,a) =
-      Format.fprintf oc "%a:@ @[<hov>%a@]" pp_ident id T.pp a in
+      Format.fprintf oc "%a:@ @[<hov>%a@]" ident id T.pp a in
     List.pp pp_cons "\n| " oc tl
 
-  let pp_p_equi : (T.t * T.t) pp = fun oc (l, r) ->
+  let equi : (T.t * T.t) pp = fun oc (l, r) ->
     Format.fprintf oc "@[<hov 3>%a ≡ %a@]@?" T.pp l T.pp r
 
   (* let pp_p_unif_rule : (T.t -> T.t * T.t list) ->
@@ -120,31 +108,31 @@
    *   Format.fprintf oc "@[<hov 3>%a ↪ %a@]@?"
    *     pp_p_equi lhs (Format.pp_print_list ~pp_sep pp_p_equi) eqs *)
 
-  let pp_p_rw_patt : T.t p_rw_patt pp = fun oc p ->
+  let rw_patt : T.t p_rw_patt pp = fun oc p ->
     let out fmt = Format.fprintf oc fmt in
     match p with
     | P_rw_Term(t)               -> out "%a" T.pp t
     | P_rw_InTerm(t)             -> out "in %a" T.pp t
-    | P_rw_InIdInTerm(x,t)       -> out "in %a in %a" pp_ident x T.pp t
-    | P_rw_IdInTerm(x,t)         -> out "%a in %a" pp_ident x T.pp t
+    | P_rw_InIdInTerm(x,t)       -> out "in %a in %a" ident x T.pp t
+    | P_rw_IdInTerm(x,t)         -> out "%a in %a" ident x T.pp t
     | P_rw_TermInIdInTerm(u,x,t) -> out "%a in %a in %a" T.pp u
-                                      pp_ident x T.pp t
+                                      ident x T.pp t
     | P_rw_TermAsIdInTerm(u,x,t) -> out "%a as %a in %a" T.pp u
-                                      pp_ident x T.pp t
-
-  let pp_p_assertion : T.t p_assertion pp = fun oc asrt ->
+                                      ident x T.pp t
+
+  let assertion : T.t p_assertion pp = fun oc asrt ->
     let out fmt = Format.fprintf oc fmt in
     match asrt with
     | P_assert_typing(t,a) -> out "%a : %a" T.pp t T.pp a
     | P_assert_conv(t,u)   -> out "%a ≡ %a" T.pp t T.pp u
 
-  let pp_p_query : T.t p_query pp = fun oc q ->
+  let query : T.t p_query pp = fun oc q ->
     let out fmt = Format.fprintf oc fmt in
     match q.elt with
     | P_query_assert(true , asrt)           ->
-        out "assertnot %a" pp_p_assertion asrt
+        out "assertnot %a" assertion asrt
     | P_query_assert(false, asrt)           ->
-        out "assert %a" pp_p_assertion asrt
+        out "assert %a" assertion asrt
     | P_query_verbose(i)                    ->
         out "set verbose %i" i
     | P_query_debug(true ,s)                ->
@@ -162,16 +150,16 @@
     | P_query_prover_timeout(n)               ->
         out "set prover_timeout %d" n
 
-  let pp_p_tactic : T.t p_tactic pp = fun oc t ->
+  let tactic : T.t p_tactic pp = fun oc t ->
     let out fmt = Format.fprintf oc fmt in
     match t.elt with
     | P_tac_refine(t)          -> out "@[<hov 2>refine@ %a@]" T.pp t
-    | P_tac_intro(xs)          -> out "intro %a" (List.pp pp_arg_ident " ") xs
+    | P_tac_intro(xs)          -> out "intro %a" (List.pp arg_ident " ") xs
     | P_tac_apply(t)           -> out "@[<hov 2>apply %a@]" T.pp t
     | P_tac_simpl              -> out "simpl"
     | P_tac_rewrite(b,p,t)     ->
         let dir oc b = if not b then Format.fprintf oc " -" in
-        let pat oc p = Format.fprintf oc " [%a]@" pp_p_rw_patt p.elt in
+        let pat oc p = Format.fprintf oc " [%a]@" rw_patt p.elt in
         out "@[<hov 2>rewrite%a%a%a@]" dir b (Option.pp pat) p T.pp t
     | P_tac_refl               -> out "reflexivity"
     | P_tac_sym                -> out "symmetry"
@@ -181,48 +169,49 @@
     | P_tac_why3(p)            ->
         let prover oc s = Format.fprintf oc " %s" s in
         out "why3%a" (Option.pp prover) p
-    | P_tac_query(q)           -> pp_p_query oc q
+    | P_tac_query(q)           -> query oc q
     | P_tac_fail               -> out "fail"
-    | P_unif_solve             -> out "solve"
-
-  let pp_command : (T.t, R.t) p_command pp = fun oc cmd ->
+    | P_tac_solve              -> out "solve"
+
+  let command : (T.t, R.t) p_command pp = fun oc cmd ->
     let out fmt = Format.fprintf oc fmt in
     match cmd.elt with
     | P_require(b,ps)             ->
         let op = if b then " open" else "" in
-        out "require%s %a" op (List.pp (pp_path cmd.pos) " ") ps
+        out "require%s %a" op (List.pp (path cmd.pos) " ") ps
     | P_require_as(p,i)               ->
-        out "require %a as %a" (pp_path cmd.pos) p (pp_path_elt i.pos) i.elt
+        out "require %a as %a" (path cmd.pos) p (path_elt i.pos) i.elt
     | P_open(ps)                      ->
-        List.iter (out "open %a" (pp_path cmd.pos)) ps
-    | P_symbol(ms,st,t,ts_pe,_e) ->
+        List.iter (out "open %a" (path cmd.pos)) ps
+    | P_symbol{p_sym_mod;p_sym_nam;p_sym_arg;p_sym_typ;p_sym_trm;p_sym_prf;_}
+                                      ->
       begin
-        match (t,ts_pe) with
+        match (p_sym_trm,p_sym_prf) with
         | (Some _,_) | (_,Some _) ->
-          let s,args,ao = st.elt in
-          out "@[<hov 2>%a symbol %a"
-            (Format.pp_print_list pp_modifier) ms pp_ident s;
-          List.iter (out " %a" pp_p_arg) args;
-          Option.iter (out " : @[<hov>%a@]" T.pp) ao;
-          Option.iter (out " ≔ @[<hov>%a@]@]" T.pp) t;
+          out "@[<hov 2>%asymbol %a"
+            (List.pp modifier " ") p_sym_mod ident p_sym_nam;
+          List.iter (out " %a" arg) p_sym_arg;
+          Option.iter (out " : @[<hov>%a@]" T.pp) p_sym_typ;
+          Option.iter (out " ≔ @[<hov>%a@]@]" T.pp) p_sym_trm;
           begin
-            match ts_pe with
+            match p_sym_prf with
             | Some(ts,pe) ->
               out "proof@.";
-              List.iter (out "  @[<hov>%a@]@." pp_p_tactic) ts;
-              out "%a" pp_p_proof_end pe.elt
+              List.iter (out "  @[<hov>%a@]@." tactic) ts;
+              out "%a" proof_end pe
             | None -> ()
           end
         | (None,None) ->
-          let (s,args,a) = st.elt in
           let a =
-            match a with
+            match p_sym_typ with
             | Some(a) -> a
-            | None -> failwith "Internal error : P_symbol has a type"
+            | None ->
+                fatal cmd.pos
+                  "symbol declaration with no type and no definition"
           in
           out "@[<hov 2>%asymbol %a"
-            (Format.pp_print_list pp_modifier) ms pp_ident s;
-          List.iter (out " %a" pp_p_arg) args;
+            (List.pp modifier "") p_sym_mod ident p_sym_nam;
+          List.iter (out " %a" arg) p_sym_arg;
           out " :@ @[<hov>%a@]" T.pp a
       end
     | P_rules([])                     -> ()
@@ -231,14 +220,14 @@
         List.iter (out "with %a" R.pp) rs
     | P_inductive(_, []) -> ()
     | P_inductive(ms, i::il) ->
-        out "%a" (Format.pp_print_list pp_modifier) ms;
-        out "%a" (pp_p_inductive "inductive") i;
-        List.iter (out "%a" (pp_p_inductive "\nwith")) il;
+        out "%a" (Format.pp_print_list modifier) ms;
+        out "%a" (inductive "inductive") i;
+        List.iter (out "%a" (inductive "\nwith")) il;
     | P_set(P_config_builtin(n,i))    ->
-        out "set builtin %S ≔ %a" n pp_qident i
+        out "set builtin %S ≔ %a" n qident i
     | P_set(P_config_unop(unop))      ->
         let (s, p, qid) = unop in
-        out "set prefix %f %S ≔ %a" p s pp_qident qid
+        out "set prefix %f %S ≔ %a" p s qident qid
     | P_set(P_config_binop(binop))    ->
         let (s, a, p, qid) = binop in
         let a =
@@ -247,264 +236,15 @@
           | Assoc_left  -> " left"
           | Assoc_right -> " right"
         in
-        out "set infix%s %f %S ≔ %a" a p s pp_qident qid
+        out "set infix%s %f %S ≔ %a" a p s qident qid
     | P_set(P_config_unif_rule(ur))   -> R.pp oc ur
     | P_set(P_config_ident(id))       ->
         out "set declared %S" id
     | P_set(P_config_quant(qid))      ->
-        out "set quantifier %a" pp_qident qid
-    | P_query(q)                      ->
-       pp_p_query oc q
+        out "set quantifier %a" qident qid
+    | P_query(q)                      -> query oc q
 
   (** [pp_ast oc ast] pretty prints abstract syntax tree [ast] to formatter
       [oc]. *)
-  let rec pp_ast : (T.t, R.t) ast pp = fun oc cs ->
-    match cs with
-    | []    -> ()
-    | [c]   -> Format.fprintf oc "%a@." pp_command c
-    | c::cs ->
-      Format.fprintf oc "%a\n@.%a" pp_command c pp_ast cs
-end
-=======
-let rec term : p_term pp = fun oc t ->
-  let out fmt = Format.fprintf oc fmt in
-  let empty_context = ref true in
-  let rec pp p _ t =
-    let env _ ar =
-      match ar with
-      | None -> ()
-      | Some [||] when !empty_context -> ()
-      | Some ar -> out "[%a]" (Array.pp func "; ") ar
-    in
-    match (t.elt, p) with
-    | (P_Type              , _    ) -> out "TYPE"
-    | (P_Iden(qid,_)       , _    ) -> out "%a" qident qid
-    | (P_Wild              , _    ) -> out "_"
-    | (P_Meta(x,ar)        , _    ) -> out "?%a%a" ident x env ar
-    | (P_Patt(None   ,ar)  , _    ) -> out "$_%a" env ar
-    | (P_Patt(Some(x),ar)  , _    ) -> out "$%a%a" ident x env ar
-    | (P_Appl(t,u)         , Parser.PAppl)
-    | (P_Appl(t,u)         , Parser.PFunc) -> out "%a %a" appl t atom u
-    | (P_Impl(a,b)         , Parser.PFunc) -> out "%a → %a" appl a func b
-    | (P_Abst(xs,t)        , Parser.PFunc) ->
-        out "λ%a, " args xs;
-        let fn (ids,_,_) = List.for_all ((=) None) ids in
-        let ec = !empty_context in
-        empty_context := ec && List.for_all fn xs;
-        out "%a" func t;
-        empty_context := ec
-    | (P_Prod(xs,b)        , Parser.PFunc) -> out "Π%a, %a" args xs func b
-    | (P_LLet(x,xs,a,t,u), Parser.PFunc) ->
-        out "@[<hov 2>let %a%a%a ≔@ %a@] in %a"
-          ident x args xs annot a func t func u
-    | (P_NLit(i)           , _    ) -> out "%i" i
-    | (P_UnaO((u,_,_),t)   , _    ) -> out "(%s %a)" u atom t
-    | (P_BinO(t,(b,_,_,_),u), _   ) -> out "(%a %s %a)" atom t b atom u
-    (* We print minimal parentheses, and ignore the [Wrap] constructor. *)
-    | (P_Wrap(t)           , _    ) -> out "%a" (pp p) t
-    | (P_Expl(t)           , _    ) -> out "{%a}" func t
-    | (_                   , _    ) -> out "(%a)" func t
-  and atom oc t = pp Parser.PAtom oc t
-  and appl oc t = pp Parser.PAppl oc t
-  and func oc t = pp Parser.PFunc oc t
-  in
-  let rec toplevel _ t =
-    match t.elt with
-    | P_Abst(xs,t)       -> out "λ%a, %a" args xs toplevel t
-    | P_Prod(xs,b)       -> out "Π%a, %a" args xs toplevel b
-    | P_Impl(a,b)          -> out "%a → %a" appl a toplevel b
-    | P_LLet(x,xs,a,t,u) ->
-        out "@[<hov 2>let %a%a%a ≔ %a@] in %a" ident x
-          args xs annot a toplevel t toplevel u
-    | _                    -> out "%a" func t
-  in
-  toplevel oc t
-
-and annot : p_type option pp = fun oc a ->
-  match a with
-  | Some(a) -> Format.fprintf oc " :@ %a" term a
-  | None    -> ()
-
-and arg : p_arg pp = fun oc (ids,ao,b) ->
-  let args = List.pp arg_ident " " in
-  match (ao,b) with
-  | (None   , false) -> Format.fprintf oc "%a" args ids
-  | (None   , true ) -> Format.fprintf oc "{%a}" args ids
-  | (Some(a), false) -> Format.fprintf oc "(%a : %a)" args ids term a
-  | (Some(a), true ) -> Format.fprintf oc "{%a : %a}" args ids term a
-
-and args : p_arg list pp = fun oc ->
-  List.iter (Format.fprintf oc " %a" arg)
-
-let rule : string -> p_rule pp = fun kw oc r ->
-  let (lhs, rhs) = r.elt in
-  Format.fprintf oc "@[<hov 3>%s %a ↪ %a@]@?" kw term lhs term rhs
-
-let inductive : string -> p_inductive pp = fun kw oc i ->
-  let (s, t, tl) = i.elt in
-  Format.fprintf oc "@[<hov 2>]%s %a" kw ident s;
-  Format.fprintf oc " :@ @[<hov>%a@] ≔@ \n  " term t;
-  let cons oc (id,a) =
-    Format.fprintf oc "%a:@ @[<hov>%a@]" ident id term a in
-  List.pp cons "\n| " oc tl
-
-let equi : (p_term * p_term) pp = fun oc (l, r) ->
-  Format.fprintf oc "@[<hov 3>%a ≡ %a@]@?" term l term r
-
-let unif_rule : p_rule pp = fun oc r ->
-  let (lhs, rhs) = r.elt in
-  let lhs =
-    match Syntax.p_get_args lhs with
-    | (_, [t; u]) -> (t, u)
-    | _           -> assert false
-  in
-  let eqs = Unif_rule.p_unpack rhs in
-  Format.fprintf oc "@[<hov 3>%a ↪ %a@]@?" equi lhs (List.pp equi ", ") eqs
-
-let proof_end : p_proof_end pp = fun oc {elt;_} ->
-  match elt with
-  | P_proof_end   -> string oc "end"
-  | P_proof_admit -> string oc "admit"
-  | P_proof_abort -> string oc "abort"
-
-let rw_patt : p_rw_patt pp = fun oc p ->
-  let out fmt = Format.fprintf oc fmt in
-  match p with
-  | P_rw_Term(t)               -> out "%a" term t
-  | P_rw_InTerm(t)             -> out "in %a" term t
-  | P_rw_InIdInTerm(x,t)       -> out "in %a in %a" ident x term t
-  | P_rw_IdInTerm(x,t)         -> out "%a in %a" ident x term t
-  | P_rw_TermInIdInTerm(u,x,t) -> out "%a in %a in %a" term u
-                                    ident x term t
-  | P_rw_TermAsIdInTerm(u,x,t) -> out "%a as %a in %a" term u
-                                    ident x term t
-
-let assertion : p_assertion pp = fun oc asrt ->
-  let out fmt = Format.fprintf oc fmt in
-  match asrt with
-  | P_assert_typing(t,a) -> out "%a : %a" term t term a
-  | P_assert_conv(t,u)   -> out "%a ≡ %a" term t term u
-
-let query : p_query pp = fun oc q ->
-  let out fmt = Format.fprintf oc fmt in
-  match q.elt with
-  | P_query_assert(true , asrt)           ->
-      out "assertnot %a" assertion asrt
-  | P_query_assert(false, asrt)           ->
-      out "assert %a" assertion asrt
-  | P_query_verbose(i)                    ->
-      out "set verbose %i" i
-  | P_query_debug(true ,s)                ->
-      out "set debug \"+%s\"" s
-  | P_query_debug(false,s)                ->
-      out "set debug \"-%s\"" s
-  | P_query_flag(s, b)                    ->
-      out "set flag \"%s\" %s" s (if b then "on" else "off")
-  | P_query_infer(t, _)                   ->
-      out "@[<hov 4>type %a@]" term t
-  | P_query_normalize(t, _)               ->
-      out "@[<hov 2>compute@ %a@]" term t
-  | P_query_prover(s)                     ->
-      out "set prover \"%s\"" s
-  | P_query_prover_timeout(n)               ->
-      out "set prover_timeout %d" n
-
-let tactic : p_tactic pp = fun oc t ->
-  let out fmt = Format.fprintf oc fmt in
-  match t.elt with
-  | P_tac_refine(t)          -> out "@[<hov 2>refine@ %a@]" term t
-  | P_tac_intro(xs)          -> out "intro %a" (List.pp arg_ident " ") xs
-  | P_tac_apply(t)           -> out "@[<hov 2>apply %a@]" term t
-  | P_tac_simpl              -> out "simpl"
-  | P_tac_rewrite(b,p,t)     ->
-      let dir oc b = if not b then Format.fprintf oc " -" in
-      let pat oc p = Format.fprintf oc " [%a]@" rw_patt p.elt in
-      out "@[<hov 2>rewrite%a%a%a@]" dir b (Option.pp pat) p term t
-  | P_tac_refl               -> out "reflexivity"
-  | P_tac_sym                -> out "symmetry"
-  | P_tac_focus(i)           -> out "focus %i" i
-  | P_tac_print              -> out "print"
-  | P_tac_proofterm          -> out "proofterm"
-  | P_tac_why3(p)            ->
-      let prover oc s = Format.fprintf oc " %s" s in
-      out "why3%a" (Option.pp prover) p
-  | P_tac_query(q)           -> query oc q
-  | P_tac_fail               -> out "fail"
-  | P_tac_solve             -> out "solve"
-
-let command : p_command pp = fun oc cmd ->
-  let out fmt = Format.fprintf oc fmt in
-  match cmd.elt with
-  | P_require(b,ps) ->
-      let op = if b then " open" else "" in
-      out "require%s %a" op (List.pp (path cmd.pos) " ") ps
-  | P_require_as(p,i) ->
-      out "require %a as %a" (path cmd.pos) p (path_elt i.pos) i.elt
-  | P_open(ps) ->
-      List.iter (out "open %a" (path cmd.pos)) ps
-  | P_symbol{p_sym_mod;p_sym_nam;p_sym_arg;p_sym_typ;p_sym_trm;p_sym_prf;_} ->
-    begin
-      match (p_sym_trm,p_sym_prf) with
-      | (Some _,_) | (_,Some _) ->
-        out "@[<hov 2>%asymbol %a"
-          (List.pp modifier " ") p_sym_mod ident p_sym_nam;
-        List.iter (out " %a" arg) p_sym_arg;
-        Option.iter (out " : @[<hov>%a@]" term) p_sym_typ;
-        Option.iter (out " ≔ @[<hov>%a@]@]" term) p_sym_trm;
-        begin
-          match p_sym_prf with
-          | Some(ts,pe) ->
-            out "proof@.";
-            List.iter (out "  @[<hov>%a@]@." tactic) ts;
-            out "%a" proof_end pe
-          | None -> ()
-        end
-      | (None,None) ->
-        let a =
-          match p_sym_typ with
-          | Some(a) -> a
-          | None ->
-              fatal cmd.pos
-                "symbol declaration with no type and no definition"
-        in
-        out "@[<hov 2>%asymbol %a"
-          (List.pp modifier "") p_sym_mod ident p_sym_nam;
-        List.iter (out " %a" arg) p_sym_arg;
-        out " :@ @[<hov>%a@]" term a
-    end
-  | P_rules [] -> ()
-  | P_rules (r::rs) ->
-      out "%a" (rule "rule") r;
-      List.iter (out "%a" (rule "\nwith")) rs
-  | P_inductive(_, []) -> ()
-  | P_inductive(ms, i::il) ->
-      out "%a" (List.pp modifier "") ms;
-      out "%a" (inductive "inductive") i;
-      List.iter (out "%a" (inductive "\nwith")) il
-  | P_set(P_config_builtin(n,i)) ->
-      out "set builtin %S ≔ %a" n qident i
-  | P_set(P_config_unop(unop)) ->
-      let (s, p, qid) = unop in
-      out "set prefix %f %S ≔ %a" p s qident qid
-  | P_set(P_config_binop(s,a,p,qid)) ->
-      let a =
-        match a with
-        | Assoc_none  -> ""
-        | Assoc_left  -> " left"
-        | Assoc_right -> " right"
-      in
-      out "set infix%s %f %S ≔ %a" a p s qident qid
-  | P_set(P_config_unif_rule(ur)) ->
-      out "set unif_rule %a" unif_rule ur
-  | P_set(P_config_ident(id)) ->
-      out "set declared %S" id
-  | P_set(P_config_quant(qid)) ->
-      out "set quantifier %a" qident qid
-  | P_query(q) ->
-     query oc q
-
-let ast : ast pp = fun oc cs -> List.pp command "\n@." oc cs
-
-(** [beautify cmds] pretty-prints the commands [cmds] to standard output. *)
-let beautify : ast -> unit = ast Format.std_formatter
->>>>>>> a36bca64
+  let ast : (T.t, R.t) ast pp = List.pp command "\n@."
+end