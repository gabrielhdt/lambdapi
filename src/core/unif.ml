(** Solving unification constraints. *)

open! Lplib
open Lplib.Extra

open Timed
open Common
open Term
open LibTerm
open Print
open Debug

(** Logging function for unification. *)
let logger_unif = new_logger 'u' "unif" "unification"
let log_unif = logger_unif.logger

(** The typechecker used by the unification algorithm. *)
let typechecker : (module Infer.S) Stdlib.ref =
  Stdlib.ref (module Infer.Bare: Infer.S)

(** {b NOTE} the typechecker is a reference because unification and
    typechecking are recursively defined: not using a reference would force
    the solver to be of type [(module Infer.S -> solver)] which would
    require the functor {!module:Infer.Make} to be recursive, which produce
    an {e unsafe} module (see ocaml manual section 8.2). *)

(** [type_app c a ts] returns [Some u] where [u] is a type of [add_args x ts]
   in context [c] where [x] is any term of type [a] if [x] can be applied to
   at least [List.length ts] arguments, and [None] otherwise. *)
let rec type_app : ctxt -> term -> term list -> term option = fun c a ts ->
  match Eval.whnf c a, ts with
  | Prod(_,b), t::ts -> type_app c (Bindlib.subst b t) ts
  | _, [] -> Some a
  | _, _ -> None

(** Given a meta [m] of type [Πx1:a1,..,Πxn:an,b], [set_to_prod p m] sets [m]
   to a product term of the form [Πy:m1[x1;..;xn],m2[x1;..;xn;y]] with [m1]
   and [m2] fresh metavariables, and adds these metavariables to [p]. *)
let set_to_prod : problem -> meta -> unit = fun p m ->
  let n = m.meta_arity in
  let env, s = Env.of_prod_nth [] n !(m.meta_type) in
  let vs = Env.vars env in
  let xs = Array.map _Vari vs in
  (* domain *)
  let u1 = Env.to_prod env _Type in
  let m1 = LibMeta.fresh p u1 n in
  let a = _Meta m1 xs in
  (* codomain *)
  let y = new_tvar "y" in
  let env' = Env.add y (_Meta m1 xs) None env in
  let u2 = Env.to_prod env' (lift s) in
  let m2 = LibMeta.fresh p u2 (n+1) in
  let b = Bindlib.bind_var y (_Meta m2 (Array.append xs [|_Vari y|])) in
  (* result *)
  let r = _Prod a b in
  if !log_enabled then log_unif "%a ≔ %a" pp_meta m pp_term (Bindlib.unbox r);
  LibMeta.set p m (Bindlib.unbox (Bindlib.bind_mvar vs r))

(** [add_constr p c] adds the constraint [c] into [p.to_solve]. *)
let add_constr : problem -> constr -> unit = fun p c ->
  if !log_enabled then log_unif (mag "add %a") pp_constr c;
<<<<<<< HEAD
  p := {!p with to_solve = c :: !p.to_solve}
=======
  p := {!p with to_solve = c::!p.to_solve}
>>>>>>> facf3c1f

(** [add_unif_rule_constr p (c,t,u)] adds to [p] the constraint [(c,t,u)]
   as well as the constraint [(c,a,b)] where [a] is the type of [t] and [b]
   the type of [u] if they can be infered. *)
let add_unif_rule_constr : problem -> constr -> unit = fun p (c,t,u) ->
<<<<<<< HEAD
  let module Infer = (val Stdlib.(!typechecker)) in
=======
  add_constr p (c,t,u);
>>>>>>> facf3c1f
  match Infer.infer_noexn p c t with
  | None -> ignore (Infer.infer_noexn p c u)
  | Some (_, a) ->
      match Infer.infer_noexn p c u with
      | Some (_, b) when not (Eval.eq_modulo c a b) -> add_constr p (c,a,b)
      | _ -> ()

(** [try_unif_rules p ctx s t] tries to solve unification problem [ctx ⊢ s ≡
   t] using declared unification rules. *)
let try_unif_rules : problem -> ctxt -> term -> term -> bool =
  fun p c s t ->
  if !log_enabled then log_unif "check unif_rules";
  let exception No_match in
  let open Unif_rule in
  try
    let rhs =
      match Eval.tree_walk p !(equiv.sym_dtree) c [s;t] with
      | Some(r,[]) -> r
      | Some(_)    -> assert false (* Everything should be matched *)
      | None       ->
      match Eval.tree_walk p !(equiv.sym_dtree) c [t;s] with
      | Some(r,[]) -> r
      | Some(_)    -> assert false (* Everything should be matched *)
      | None       -> raise No_match
    in
    let cs = List.map (fun (t,u) -> (c,t,u)) (unpack rhs) in
    if !log_enabled then log_unif "rewrites to:%a" pp_constrs cs;
    List.iter (add_unif_rule_constr p) cs;
    true
  with No_match ->
    if !log_enabled then log_unif "found no unif_rule";
    false

(** [instantiable c m ts u] tells whether, in a problem [m[ts]=u], [m] can
   be instantiated. It does not check whether the instantiation is closed
   though. *)
let instantiable : ctxt -> meta -> term array -> term -> bool =
  fun c m ts u -> nl_distinct_vars c ts <> None && not (LibMeta.occurs m c u)

(** [instantiation c m ts u] tells whether, in a problem [m[ts]=u], [m] can
   be instantiated and returns the corresponding instantiation, simplified. It
   does not check whether the instantiation is closed though. *)
let instantiation :
      ctxt -> meta -> term array -> term -> tmbinder Bindlib.box option =
  fun c m ts u ->
  match nl_distinct_vars c ts with
    | None -> None
    | Some(vs, map) ->
        if LibMeta.occurs m c u then None else
        let u = Eval.simplify (sym_to_var map u) in
        Some (Bindlib.bind_mvar vs (lift u))

(** Checking type or not during meta instanciation. *)
let do_type_check = Stdlib.ref true

(** [instantiate p c m ts u] checks whether, with a constraint [m[ts] ≡ u],
   [m] can be instantiated and, if so, instantiates it and updates the
   metavariables of [p]. *)
let instantiate : problem -> ctxt -> meta -> term array -> term -> bool =
  fun p c m ts u ->
  if !log_enabled then log_unif "try instantiate";
  match instantiation c m ts u with
  | Some b when Bindlib.is_closed b ->
      let do_instantiate() =
        if !log_enabled then log_unif (red "%a ≔ %a") pp_meta m pp_term u;
        LibMeta.set p m (Bindlib.unbox b);
        p := {!p with recompute = true}; true
      in
      if Stdlib.(!do_type_check) then
        begin
          if !log_enabled then log_unif "check typing";
          let typ_mts =
            match type_app c !(m.meta_type) (Array.to_list ts) with
            | Some a -> a
            | None -> assert false
          in
          let module Infer = (val Stdlib.(!typechecker)) in
          if Infer.check_noexn p c u typ_mts <> None then do_instantiate()
          else (if !log_enabled then log_unif "typing failed"; false)
        end
      else do_instantiate()
  | i ->
      if !log_enabled then
        begin
          match i with
          | None ->
              if not (LibMeta.occurs m c u) then log_unif "occur check failed"
              else log_unif "arguments are not distinct variables: %a"
                     (Array.pp pp_term " ") ts
          | Some _ -> log_unif "not closed"
        end;
      false

(** [add_to_unsolved p c t1 t2] checks whether [t1] is equivalent to [t2] in
   context [c]. If not, then it tries to apply unification rules. If no
   unification rule applies then it adds [(c,t1,t2)] to the unsolved
   constraints of [p]. *)
let add_to_unsolved : problem -> ctxt -> term -> term -> unit =
  fun p c t1 t2 ->
  if Eval.eq_modulo c t1 t2 then
    (if !log_enabled then log_unif "equivalent terms")
  else if not (try_unif_rules p c t1 t2) then
    (if !log_enabled then log_unif "move to unsolved";
     p := {!p with unsolved = (c,t1,t2)::!p.unsolved})

(** [decompose p c ts1 ts2] tries to decompose a problem of the form [h ts1 ≡
   h ts2] into the problems [t1 ≡ u1; ..; tn ≡ un], assuming that [ts1 =
   [t1;..;tn]] and [ts2 = [u1;..;un]]. *)
let decompose : problem -> ctxt -> term list -> term list -> unit =
  fun p c ts1 ts2 ->
    if !log_enabled && ts1 <> [] then log_unif "decompose";
    List.iter2 (fun a b -> add_constr p (c,a,b)) ts1 ts2

(** For a problem of the form [h1 ≡ h2] with [h1 = m[ts]], [h2 = Πx:_,_] (or
   the opposite) and [ts] distinct bound variables, [imitate_prod m h1 h2 p]
   instantiates [m] to a product and adds the constraint [h1 ≡ h2] to [p]. *)
let imitate_prod : problem -> ctxt -> meta -> term -> term -> unit =
  fun p c m h1 h2 ->
  if !log_enabled then log_unif "imitate_prod %a" pp_meta m;
  set_to_prod p m; add_constr p (c,h1,h2)

(** For a problem [m[vs] ≡ s(ts)] in context [c], where [vs] are distinct
   variables, [m] is a meta of type [Πy0:a0,..,Πyk-1:ak-1,b] with [k = length
   vs], [s] is an injective symbol of type [Πx0:b0,..,Πxn-1:bn-1,c] with [n =
   length ts], [imitate_inj p c m vs us s ts] tries to instantiate [m] by
   [s(m0[vs],..,mn-1[vs])] where [mi] is a fresh meta of type
   [Πv0:a0,..,Πvk-1:ak-1{y0=v0,..,yk-2=vk-2}, bi{x0=m0[vs],..,xi-1=mi-1[vs]}].
   It returns [true] if it can and [false] otherwise. *)
let imitate_inj :
      problem -> ctxt -> meta -> term array -> term list -> sym -> term list
      -> bool =
  fun p c m vs us s ts ->
  if !log_enabled then
    log_unif "imitate_inj %a ≡ %a" pp_term (add_args (mk_Meta(m,vs)) us)
                                   pp_term (add_args (mk_Symb s) ts);
  let exception Cannot_imitate in
  try
    if not (us = [] && is_injective s) then raise Cannot_imitate;
    let vars =
      match distinct_vars c vs with
      | None -> raise Cannot_imitate
      | Some vars -> vars
    in
    (* Build the environment (yk-1,ak-1{y0=v0,..,yk-2=vk-2});..;(y0,a0). *)
    let env, _ = Env.of_prod_using c vars !(m.meta_type) in
    (* Build the term s(m0[vs],..,mn-1[vs]). *)
    let k = Array.length vars in
    let t =
      let rec build i acc t =
        if i <= 0 then add_args (mk_Symb s) (List.rev acc) else
        match unfold t with
        | Prod(a,b) ->
            let m = LibMeta.fresh p (Env.to_prod env (lift a)) k in
            let u = mk_Meta (m,vs) in
            build (i-1) (u::acc) (Bindlib.subst b u)
        | _ -> raise Cannot_imitate
      in build (List.length ts) [] !(s.sym_type)
    in
    if !log_enabled then log_unif (red "%a ≔ %a") pp_meta m pp_term t;
    LibMeta.set p m (Bindlib.unbox (Bindlib.bind_mvar vars (lift t))); true
  with Cannot_imitate | Invalid_argument _ -> false

(** [imitate_lam_cond h ts] tells whether [ts] is headed by a variable not
   occurring in [h]. *)
let imitate_lam_cond : term -> term list -> bool = fun h ts ->
  match ts with
  | [] -> false
  | e :: _ ->
      match unfold e with
      | Vari x -> not (Bindlib.occur x (lift h))
      | _ -> false

(** For a problem of the form [Appl(m[ts],[Vari x;_]) ≡ _], where [m] is a
   metavariable of arity [n] and type [Πx1:a1,..,Πxn:an,t], and [x] does not
   occur in [m[ts]], instantiate [m] by [λx1:a1,..,λxn:an,λx:a,m1[x1,..,xn,x]]
   where [m1] is a new metavariable of arity [n+1] and:

  - either [t = Πx:a,b] and [m1] is of type [Πx1:a1,..,Πxn:an,Πx:a,b]

  - or we add the problem [t ≡ Πx:m2[x1,..,xn],m3[x1,..,xn,x]] where [m2] is a
   new metavariable of arity [n] and type [Πx1:a1,..,Πxn:an,TYPE] and [m3] is
   a new metavariable of arity [n+1] and type
   [Πx1:a1,..,Πxn:an,Πx:m2[x1,..,xn],TYPE], and do as in the previous case. *)
let imitate_lam : problem -> ctxt -> meta -> unit = fun p c m ->
    if !log_enabled then log_unif "imitate_lam %a" pp_meta m;
    let n = m.meta_arity in
    let env, t = Env.of_prod_nth c n !(m.meta_type) in
    let of_prod a b =
      let x,b = LibTerm.unbind_name "x" b in
      let a = lift a in
      let env' = Env.add x a None env in
      x, a, env', lift b
    in
    let x, a, env', b =
      match Eval.whnf c t with
      | Prod(a,b) -> of_prod a b
      | Meta(n,ts) as t when nl_distinct_vars c ts <> None ->
          begin
            set_to_prod p n;
            match unfold t with
            | Prod(a,b) -> of_prod a b
            | _ -> assert false
          end
      | _ ->
         let tm2 = Env.to_prod env _Type in
         let m2 = LibMeta.fresh p tm2 n in
         let a = _Meta m2 (Env.to_tbox env) in
         let x = new_tvar "x" in
         let env' = Env.add x a None env in
         let tm3 = Env.to_prod env' _Type in
         let m3 = LibMeta.fresh p tm3 (n+1) in
         let b = _Meta m3 (Env.to_tbox env') in
         let u = Bindlib.unbox (_Prod a (Bindlib.bind_var x b)) in
         add_constr p (Env.to_ctxt env, u, t);
         x, a, env', b
    in
    let tm1 = Env.to_prod env' b in
    let m1 = LibMeta.fresh p tm1 (n+1) in
    let u1 = _Meta m1 (Env.to_tbox env') in
    let xu1 = _Abst a (Bindlib.bind_var x u1) in
    let v = Bindlib.bind_mvar (Env.vars env) xu1 in
    if !log_enabled then
      log_unif (red "%a ≔ %a") pp_meta m pp_term (Bindlib.unbox xu1);
    LibMeta.set p m (Bindlib.unbox v)

(** [inverse_opt s ts v] returns [Some(t, inverse s v)] if [ts=[t]], [s] is
   injective and [inverse s v] does not fail, and [None] otherwise. *)
let inverse_opt : sym -> term list -> term -> (term * term) option =
  fun s ts v ->
  if !log_enabled then log_unif "try inverse %a" pp_sym s;
  try
    match ts with
    | [t] when is_injective s -> Some (t, Inverse.inverse s v)
    | _ -> raise Not_found
  with Not_found -> if !log_enabled then log_unif "failed"; None

(** Exception raised when a constraint is not solvable. *)
exception Unsolvable

(** [error t1 t2]
@raise Unsolvable. *)
let error : term -> term -> 'a = fun t1 t2 ->
  if !Debug.log_enabled then
    log_unif "\n[%a]\nand\n[%a]\nare not convertible.\n" pp_term t1 pp_term t2;
  raise Unsolvable

(** [inverse p c t1 s ts1 t2] tries to replace a problem of the form [t1 ≡ t2]
   with [t1 = s(ts1)] and [ts1=[u]] by [u ≡ inverse s t2], when [s] is
   injective. *)
let inverse : problem -> ctxt -> term -> sym -> term list -> term -> unit =
  fun p c t1 s ts1 t2 ->
  match inverse_opt s ts1 t2 with
  | Some (t, u) -> add_constr p (c,t,u)
  | _ ->
      if not (try_unif_rules p c t1 t2) then
        match unfold t2 with
        | Prod _ when is_constant s -> error t1 t2
        | _ ->
            if !log_enabled then log_unif "move to unsolved";
<<<<<<< HEAD
            p := {!p with unsolved = (c, t1, t2) :: !p.unsolved}
=======
            p := {!p with unsolved = (c, t1, t2)::!p.unsolved}
>>>>>>> facf3c1f

(** [sym_sym_whnf p c t1 s1 ts1 t2 s2 ts2 p] handles the case [s1(ts1) =
   s2(ts2); p] when [s1(ts1)] and [s2(ts2)] are in whnf. *)
let sym_sym_whnf :
      problem -> ctxt -> term -> sym -> term list -> term -> sym -> term list
      -> unit =
  fun p c t1 s1 ts1 t2 s2 ts2 ->
  if s1 == s2 then
    match s1.sym_prop with
    | (Const|Injec) ->
        if List.same_length ts1 ts2 then decompose p c ts1 ts2
        else error t1 t2
    | _ -> add_to_unsolved p c t1 t2
  else
    match s1.sym_prop, s2.sym_prop with
    | Const, Const -> error t1 t2
    | _, _ ->
        match inverse_opt s1 ts1 t2 with
        | Some (t, u) -> add_constr p (c,t,u)
        | None -> inverse p c t2 s2 ts2 t1

(** [solve_noexn p] tries to simplify the constraints of [p].
@raise [Unsolvable] if it finds a constraint that cannot be satisfied.
Otherwise, [p.to_solve] is empty but [p.unsolved] may still contain
constraints that could not be simplified. *)
let solve : problem -> unit = fun p ->
  while !p.to_solve <> [] || (!p.recompute && !p.unsolved <> []) do
  match !p.to_solve with
  | [] ->
      if !log_enabled then log_unif "recompute";
      p := {!p with to_solve = !p.unsolved; unsolved = []; recompute = false}
  | (c,t1,t2)::to_solve ->
  (*if !log_enabled then
    log_unif "%d constraints" (1 + List.length to_solve);*)

  (* We remove the first constraint from [p] for not looping. *)
  p := {!p with to_solve};

  (* We take the beta-whnf. *)
  let t1 = Eval.whnf_beta t1 and t2 = Eval.whnf_beta t2 in
  if !log_enabled then log_unif (gre "solve %a") pp_constr (c,t1,t2);
  let (h1, ts1) = get_args t1
  and (h2, ts2) = get_args t2 in

  match h1, h2 with
  | Type, Type
  | Kind, Kind -> ()

  | Prod(a1,b1), Prod(a2,b2)
  | Abst(a1,b1), Abst(a2,b2) ->
      (* [ts1] and [ts2] must be empty because of typing or normalization. *)
      if !log_enabled then log_unif "decompose";
      let (x,b1,b2) = Bindlib.unbind2 b1 b2 in
      let c' = (x,a1,None)::c in
      add_constr p (c',b1,b2);
      add_constr p (c,a1,a2)

  | Vari x1, Vari x2 when Bindlib.eq_vars x1 x2 ->
      if List.same_length ts1 ts2 then decompose p c ts1 ts2
      else error t1 t2

  | Type, (Kind|Prod _|Symb _|Vari _|Abst _)
  | Kind, (Type|Prod _|Symb _|Vari _|Abst _)
  | Prod _, (Type|Kind|Vari _)
  | Vari _, (Type|Kind|Vari _|Prod _)
    -> error t1 t2

  | Symb s1, Symb s2
       when s1 == s2 && s1.sym_prop <> Defin && List.same_length ts1 ts2 ->
      decompose p c ts1 ts2
  | Symb s1, Symb s2
       when s1 != s2 && s1.sym_prop = Const && s2.sym_prop = Const ->
      error t1 t2

  (*TODO try to factorize calls to
     instantiate/instantiable/nl_distinct_vars. *)
  | Meta(m,ts), _ when ts1 = [] && instantiate p c m ts t2 -> ()
  | _, Meta(m,ts) when ts2 = [] && instantiate p c m ts t1 -> ()

  | Meta(m,ts), Prod _ when ts1 = [] && instantiable c m ts h2 ->
      imitate_prod p c m h1 h2
  | Prod _, Meta(m,ts) when ts2 = [] && instantiable c m ts h1 ->
      imitate_prod p c m h1 h2

  | Meta(m,ts), _ when imitate_lam_cond h1 ts1
                      && nl_distinct_vars c ts <> None ->
      imitate_lam p c m; add_constr p (c,t1,t2)
  | _, Meta(m,ts) when imitate_lam_cond h2 ts2
                      && nl_distinct_vars c ts <> None ->
      imitate_lam p c m; add_constr p (c,t1,t2)

  | _ ->

  (* We reduce [t1] and [t2] and try again. *)
  let t1 = Eval.whnf c t1 and t2 = Eval.whnf c t2 in
  let (h1, ts1) = get_args t1
  and (h2, ts2) = get_args t2 in

  if !log_enabled then log_unif "normalize";
  if !log_enabled then log_unif (gre "solve %a") pp_constr (c,t1,t2);

  match h1, h2 with
  | Type, Type
  | Kind, Kind -> ()

  | Prod(a1,b1), Prod(a2,b2)
  | Abst(a1,b1), Abst(a2,b2) ->
      (* [ts1] and [ts2] must be empty because of typing or normalization. *)
      if !log_enabled then log_unif "decompose";
      add_constr p (c,a1,a2);
      let (x,b1,b2) = Bindlib.unbind2 b1 b2 in
      let c' = (x,a1,None)::c in
      add_constr p (c',b1,b2)

  | Vari x1, Vari x2 when Bindlib.eq_vars x1 x2 ->
      if List.same_length ts1 ts2 then decompose p c ts1 ts2
      else error t1 t2

  | Type, (Kind|Prod _|Symb _|Vari _|Abst _)
  | Kind, (Type|Prod _|Symb _|Vari _|Abst _)
  | Prod _, (Type|Kind|Vari _|Abst _)
  | Vari _, (Type|Kind|Vari _|Prod _)
  | Abst _, (Type|Kind|Prod _)
    -> error t1 t2

  | Symb s1, Symb s2 -> sym_sym_whnf p c t1 s1 ts1 t2 s2 ts2

  (*TODO try to factorize calls to
     instantiate/instantiable/nl_distinct_vars. *)
  | Meta(m,ts), _ when ts1 = [] && instantiate p c m ts t2 -> ()
  | _, Meta(m,ts) when ts2 = [] && instantiate p c m ts t1 -> ()

  | Meta(m,ts), Prod _ when ts1 = [] && instantiable c m ts h2 ->
      imitate_prod p c m h1 h2
  | Prod _, Meta(m,ts) when ts2 = [] && instantiable c m ts h1 ->
      imitate_prod p c m h1 h2

  | Meta(m,ts), _ when imitate_lam_cond h1 ts1
                      && nl_distinct_vars c ts <> None ->
      imitate_lam p c m; add_constr p (c,t1,t2)
  | _, Meta(m,ts) when imitate_lam_cond h2 ts2
                      && nl_distinct_vars c ts <> None ->
      imitate_lam p c m; add_constr p (c,t1,t2)

  | Meta(m,ts), Symb s ->
      if imitate_inj p c m ts ts1 s ts2
      then add_constr p (c,t1,t2)
      else add_to_unsolved p c t1 t2
  | Symb s, Meta(m,ts) ->
      if imitate_inj p c m ts ts2 s ts1
      then add_constr p (c,t1,t2)
      else add_to_unsolved p c t1 t2

  | Meta _, _
  | _, Meta _ -> add_to_unsolved p c t1 t2

  | Symb s, _ -> inverse p c t1 s ts1 t2
  | _, Symb s -> inverse p c t2 s ts2 t1

  | _ -> add_to_unsolved p c t1 t2
  done

(** [solve_noexn ~type_check p] tries to simplify the constraints of [p]. It
   returns [false] if it finds a constraint that cannot be
   satisfied. Otherwise, [p.to_solve] is empty but [p.unsolved] may still
   contain constraints that could not be simplified. Metavariable
   instantiations are type-checked only if the optional argument [~type_check]
   is [true] (default). *)
let solve_noexn : ?type_check:bool -> problem -> bool =
  fun ?(type_check=true) p ->
  if !log_enabled then log_hndl "solve %a" pp_problem p;
  Stdlib.(do_type_check := type_check);
  try time_of (fun () -> solve p; true) with Unsolvable -> false

let typechecker : ?type_check:bool -> Sign.coercion list -> (module Infer.S) =
  fun ?type_check cions ->
  let module Env = struct
    let coercions = cions
    let solve pb = solve_noexn ?type_check pb
  end
  in
  let module Infer = Infer.Make(Env) in
  Stdlib.(typechecker := (module Infer));
  (module Infer)

module Infer : Infer.S = (val typechecker [])<|MERGE_RESOLUTION|>--- conflicted
+++ resolved
@@ -59,21 +59,14 @@
 (** [add_constr p c] adds the constraint [c] into [p.to_solve]. *)
 let add_constr : problem -> constr -> unit = fun p c ->
   if !log_enabled then log_unif (mag "add %a") pp_constr c;
-<<<<<<< HEAD
-  p := {!p with to_solve = c :: !p.to_solve}
-=======
   p := {!p with to_solve = c::!p.to_solve}
->>>>>>> facf3c1f
 
 (** [add_unif_rule_constr p (c,t,u)] adds to [p] the constraint [(c,t,u)]
    as well as the constraint [(c,a,b)] where [a] is the type of [t] and [b]
    the type of [u] if they can be infered. *)
 let add_unif_rule_constr : problem -> constr -> unit = fun p (c,t,u) ->
-<<<<<<< HEAD
   let module Infer = (val Stdlib.(!typechecker)) in
-=======
   add_constr p (c,t,u);
->>>>>>> facf3c1f
   match Infer.infer_noexn p c t with
   | None -> ignore (Infer.infer_noexn p c u)
   | Some (_, a) ->
@@ -333,11 +326,7 @@
         | Prod _ when is_constant s -> error t1 t2
         | _ ->
             if !log_enabled then log_unif "move to unsolved";
-<<<<<<< HEAD
-            p := {!p with unsolved = (c, t1, t2) :: !p.unsolved}
-=======
             p := {!p with unsolved = (c, t1, t2)::!p.unsolved}
->>>>>>> facf3c1f
 
 (** [sym_sym_whnf p c t1 s1 ts1 t2 s2 ts2 p] handles the case [s1(ts1) =
    s2(ts2); p] when [s1(ts1)] and [s2(ts2)] are in whnf. *)
