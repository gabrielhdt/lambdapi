(** Solving unification constraints. *)

open! Lplib
open Lplib.Extra

open Timed
open Common
open Error
open Term
open LibTerm
open Print
open Debug

(** Logging function for unification. *)
let logger_unif = new_logger 'u' "unif" "unification"
let log_unif = logger_unif.logger

(** [type_app a ts] returns [Some(u)] where [u] is a type of [add_args x ts]
   where [x] is any term of type [a] if [x] can be applied to at least
   [List.length ts] arguments, and [None] otherwise. *)
let rec type_app : ctxt -> term -> term list -> term option = fun ctx a ts ->
  match Eval.whnf ctx a, ts with
  | Prod(_,b), t::ts -> type_app ctx (Bindlib.subst b t) ts
  | _, [] -> Some a
  | _, _ -> None

(** Exception raised when a constraint is not solvable. *)
exception Unsolvable

(** [try_unif_rules ctx s t] tries to solve unification problem [ctx ⊢ s ≡ t]
   using declared unification rules. *)
let try_unif_rules : ctxt -> term -> term -> constr list option =
  fun ctx s t ->
  if !log_enabled then log_unif "check unif_rules for %a" pp_constr (ctx,s,t);
  let exception No_match in
  let open Unif_rule in
  try
    let rhs =
      match Eval.tree_walk !(equiv.sym_tree) ctx [s;t] with
      | Some(r,[]) -> r
      | Some(_)    -> assert false (* Everything should be matched *)
      | None       ->
      match Eval.tree_walk !(equiv.sym_tree) ctx [t;s] with
      | Some(r,[]) -> r
      | Some(_)    -> assert false (* Everything should be matched *)
      | None       -> raise No_match
    in
    let subpbs = List.map (fun (t,u) -> (ctx,t,u)) (unpack rhs) in
    let pp_subpbs = List.pp pp_constr "; " in
    if !log_enabled then log_unif (gre "get [%a]") pp_subpbs subpbs;
    Some(subpbs)
  with No_match ->
    if !log_enabled then log_unif "found no unif_rule";
    None

(** [instantiable ctx m ts u] tells whether, in a problem [m[ts]=u], [m] can
   be instantiated. It does not check whether the instantiation is closed
   though. *)
let instantiable : ctxt -> meta -> term array -> term -> bool =
  fun ctx m ts u -> not (Meta.occurs m u) && nl_distinct_vars ctx ts <> None

(** [instantiation ctx m ts u] tells whether, in a problem [m[ts]=u], [m] can
   be instantiated and returns the corresponding instantiation, simplified. It
   does not check whether the instantiation is closed though. *)
let instantiation : ctxt -> meta -> term array -> term ->
  tmbinder Bindlib.box option = fun ctx m ts u ->
  if not (Meta.occurs m u) then
    match nl_distinct_vars ctx ts with
    | None -> None
    | Some(vs, map) ->
        let u = Eval.simplify (sym_to_var map u) in
        if !log_enabled then log_unif "variables: %a; value: %a"
                               (Array.pp pp_var " ") vs pp_term u;
        Some (Bindlib.bind_mvar vs (lift u))
  else None

(** Checking type or not during meta instanciation. *)
let do_type_check = Stdlib.ref true

(** [type_app a ts] returns [Some(u)] where [u] is a type of [add_args x ts]
   where [x] is any term of type [a] if [x] can be applied to at least
   [List.length ts] arguments, and [None] otherwise. *)
let rec type_app : ctxt -> term -> term list -> term option = fun ctx a ts ->
  match Eval.whnf ctx a, ts with
  | Prod(_,b), t::ts -> type_app ctx (Bindlib.subst b t) ts
  | _, [] -> Some a
  | _, _ -> None

(** [instantiate ctx m ts u] check whether, in a problem [m[ts]=u], [m] can be
    instantiated and, if so, instantiate it. *)
let instantiate : ctxt -> meta -> term array -> term -> constr list -> bool =
  fun ctx m ts u initial ->
  if !log_enabled then log_unif "try instantiate";
  match instantiation ctx m ts u with
  | Some(bu) when Bindlib.is_closed bu ->
      let do_instantiate() =
        if !log_enabled then log_unif "ok";
        Meta.set m (Bindlib.unbox bu); true
      in
      if Stdlib.(!do_type_check) then
        let module Infer = (val Stdlib.(!Refiner.default)) in
        begin
          let typ_mts =
            match type_app ctx !(m.meta_type) (Array.to_list ts) with
            | Some a -> a
            | None -> assert false
          in
          let lg = logger_unif in
          match Infer.check_noexn ~lg [] ctx u typ_mts with
          | None ->
              if !log_enabled then log_unif "typing condition failed"; false
<<<<<<< HEAD
          | Some (_, cs) ->
              let is_eq c c' = LibTerm.cmp_constr c c' = 0 in
              let is_initial c = List.exists (is_eq c) initial in
=======
          | Some [] -> do_instantiate()
          | Some cs ->
              let is_initial c = List.exists (LibTerm.eq_constr c) initial in
>>>>>>> 08755211
              let cs = List.filter (fun c -> not (is_initial c)) cs in
              if cs = [] then do_instantiate()
              else
                (if !log_enabled then
                   (let constr ppf = Format.fprintf ppf "\n; %a" pp_constr in
                    log_unif "typing generated new constraints:%a"
                      (List.pp constr "") cs);
                 false)
        end
      else do_instantiate()
  | i ->
      if !log_enabled then
        begin
          match i with
          | None ->
              if not (Meta.occurs m u) then log_unif "occur check failed"
              else log_unif "arguments are not distinct variables: %a"
                     (Array.pp pp_term " ") ts
          | Some _ -> log_unif "not closed"
        end;
      false

(** [error t1 t2]
@raise Unsolvable. *)
let error : term -> term -> 'a = fun t1 t2 ->
  fatal_msg "\n[%a]\nand\n[%a]\nare not convertible.\n" pp_term t1 pp_term t2;
  raise Unsolvable

(** [add_to_unsolved t1 t2 p] checks whether [t1] is equivalent to [t2]. If
   not, then it tries to apply unification rules on the problem [t1 = t2]. If
   no unification rule applies then it adds [t1 = t2] in the unsolved problems
   of [p]. *)
let add_to_unsolved : ctxt -> term -> term -> problem -> problem =
  fun ctx t1 t2 p ->
  if Eval.eq_modulo ctx t1 t2 then
    (if !log_enabled then log_unif "equivalent terms"; p)
  else match try_unif_rules ctx t1 t2 with
  | None ->
      if !log_enabled then log_unif "move to unsolved";
      {p with unsolved = (ctx,t1,t2) :: p.unsolved}
  | Some([]) -> assert false
  (* Unification rules generate non empty list of unification constraints *)
  | Some(cs) -> {p with to_solve = cs @ p.to_solve}

(** [decompose ctx t1 ts1 t2 ts2] tries to decompose a problem of the form [h
   ts1 = h ts2] into the problems [t1 = u1; ..; tn = un], assuming that [ts1 =
   [t1;..;tn]] and [ts2 = [u1;..;un]]. *)
let decompose :
      ctxt -> term -> term list -> term -> term list -> problem -> problem =
  fun ctx t1 ts1 t2 ts2 p ->
    if !log_enabled then log_unif "decompose";
    let add_constr a b p = (ctx,a,b)::p in
    let to_solve =
      (* we use fold_right2 instead of fold_left2 to keep the order of the
         decomposition: f a b ≡ f a' b' => a ≡ a && b ≡ b' *)
      try List.fold_right2 add_constr ts1 ts2 p.to_solve
      with Invalid_argument _ -> error t1 t2 in
    {p with to_solve}

(** For a problem [m[vs]=s(ts)] in context [ctx], where [vs] are distinct
   variables, [m] is a meta of type [Πy0:a0,..,Πyk-1:ak-1,b] with [k = length
   vs], [s] is an injective symbol of type [Πx0:b0,..,Πxn-1:bn-1,c] with [n =
   length ts], [imitate_inj ctx m vs us s ts] tries to instantiate [m] by
   [s(m0[vs],..,mn-1[vs])] where [mi] is a fresh meta of type
   [Πv0:a0,..,Πvk-1:ak-1{y0=v0,..,yk-2=vk-2}, bi{x0=m0[vs],..,xi-1=mi-1[vs]}]
   and returns [true], and returns [false] if it cannot. *)
let imitate_inj :
      ctxt -> meta -> term array -> term list -> sym -> term list -> bool =
  fun ctx m vs us s ts ->
  if !log_enabled then
    log_unif "imitate_inj %a ≡ %a" pp_term (add_args (Meta(m,vs)) us)
                                   pp_term (add_args (Symb s) ts);
  let exception Cannot_imitate in
  try
    if not (us = [] && is_injective s) then raise Cannot_imitate;
    let vars =
      match distinct_vars ctx vs with
      | None -> raise Cannot_imitate
      | Some vars -> vars
    in
    (* Build the environment (yk-1,ak-1{y0=v0,..,yk-2=vk-2});..;(y0,a0). *)
    let env, _ = Env.of_prod_using ctx vars !(m.meta_type) in
    (* Build the term s(m0[vs],..,mn-1[vs]). *)
    let k = Array.length vars in
    let t =
      let rec build i acc t =
        if i <= 0 then add_args (Symb s) (List.rev acc) else
        match unfold t with
        | Prod(a,b) ->
            let m = Meta.fresh (Env.to_prod env (lift a)) k in
            let u = Meta (m,vs) in
            build (i-1) (u::acc) (Bindlib.subst b u)
        | _ -> raise Cannot_imitate
      in build (List.length ts) [] !(s.sym_type)
    in
    Meta.set m (Bindlib.unbox (Bindlib.bind_mvar vars (lift t))); true
  with Cannot_imitate -> false

(** [imitate_lam_cond h ts] tells whether [ts] is headed by a variable not
   occurring in [h]. *)
let imitate_lam_cond : term -> term list -> bool = fun h ts ->
  match ts with
  | [] -> false
  | e :: _ ->
      match unfold e with
      | Vari x -> not (Bindlib.occur x (lift h))
      | _ -> false

(** For a problem of the form [Appl(m[ts],[Vari x;_])=_], where [m] is a
   metavariable of arity [n] and type [Πx1:a1,..,Πxn:an,t], and [x] does not
   occur in [m[ts]], instantiate [m] by [λx1:a1,..,λxn:an,λx:a,m1[x1,..,xn,x]]
   where [m1] is a new metavariable of arity [n+1] and:

  - either [t = Πx:a,b] and [m1] is of type [Πx1:a1,..,Πxn:an,Πx:a,b]

  - or we add the problem [t = Πx:m2[x1,..,xn],m3[x1,..,xn,x]] where [m2] is a
   new metavariable of arity [n] and type [Πx1:a1,..,Πxn:an,TYPE] and [m3] is
   a new metavariable of arity [n+1] and type
   [Πx1:a1,..,Πxn:an,Πx:m2[x1,..,xn],TYPE], and do as in the previous case. *)
let imitate_lam : ctxt -> meta -> problem -> problem = fun ctx m p ->
    if !log_enabled then log_unif "imitate_lam %a" pp_meta m;
    let n = m.meta_arity in
    let (env, t) = Env.of_prod ctx n !(m.meta_type) in
    let x,a,env',b,p =
      match Eval.whnf ctx t with
      | Prod(a,b) ->
         let x,b = Bindlib.unbind b in
         let a = lift a in
         let env' = Env.add x a None env in
         x,a,env',lift b,p
      | _ ->
         (* After type inference, a similar constraint should have already
            been generated but has not been processed yet. *)
         let tm2 = Env.to_prod env _Type in
         let m2 = Meta.fresh tm2 n in
         let a = _Meta m2 (Env.to_tbox env) in
         let x = Bindlib.new_var mkfree "x" in
         let env' = Env.add x a None env in
         let tm3 = Env.to_prod env' _Type in
         let m3 = Meta.fresh tm3 (n+1) in
         let b = _Meta m3 (Env.to_tbox env') in
         (* Could be optimized by extending [Env.to_tbox env]. *)
         let u = Bindlib.unbox (_Prod a (Bindlib.bind_var x b)) in
         x,a,env',b,{p with to_solve = (Env.to_ctxt env,u,t)::p.to_solve}
    in
    let tm1 = Env.to_prod env' b in
    let m1 = Meta.fresh tm1 (n+1) in
    let u1 = _Meta m1 (Env.to_tbox env') in
    let xu1 = _Abst a (Bindlib.bind_var x u1) in
    let v = Bindlib.bind_mvar (Env.vars env) xu1 in
    Meta.set m (Bindlib.unbox v); p

(** [inverses_for_prod s] returns the list of triples [(s0,s1,s2,b)] such that
   [s] has a rule of the form [s(s0 l1 l2) ↪ Πx:s1(r1),s2(r2)] with [b=true]
   iff [x] occurs in [r2]. *)
type inverse = sym * sym * sym * bool

let inverses_for_prod : sym -> inverse list = fun s ->
  let f l rule =
    match rule.lhs with
    | [l1] ->
        begin
          match LibTerm.get_args l1 with
          | Symb(s0), [_;_] ->
              let n = Bindlib.mbinder_arity rule.rhs in
              begin
                match Bindlib.msubst rule.rhs (Array.make n TE_None) with
                | Prod (Appl (Symb(s1), _), b) ->
                    begin
                      match Bindlib.subst b Kind with
                      | Appl (Symb(s2), Appl(_,Kind)) -> (s0,s1,s2,true)::l
                      | Appl (Symb(s2), _) -> (s0,s1,s2,false)::l
                      | _ -> l
                    end
                | _ -> l
              end
          | _, _ -> l
        end
    | _ -> l
  in
  let l = List.fold_left f [] !(s.sym_rules) in
  if !log_enabled then
    (let f (s0,s1,s2,b) =
       log_unif (yel "inverses_for_prod %a: %a, %a, %a, %b")
         pp_sym s pp_sym s0 pp_sym s1 pp_sym s2 b
     in List.iter f l);
  l

(** [inverse s v] computes [s^{-1}(v)], that is, a term [u] such that [s(u)]
   reduces to [v], or raises [Not_invertible]. *)
exception Not_invertible

let rec inverse : sym -> term -> term = fun s v ->
  if !log_enabled then log_unif "inverse [%a] [%a]" pp_sym s pp_term v;
  match LibTerm.get_args (Eval.whnf [] v) with
  | Symb(s'), [u] when s' == s -> u
  | Prod(a,b), _ -> find_inverse_prod a b (inverses_for_prod s)
  | _, _ -> raise Not_invertible

and find_inverse_prod : term -> tbinder -> inverse list -> term = fun a b l ->
  match l with
  | [] -> raise Not_invertible
  | i :: l ->
      try inverse_prod a b i with Not_invertible -> find_inverse_prod a b l

and inverse_prod : term -> tbinder -> inverse -> term =
  fun a b (s0, s1, s2, d) ->
  let a' = inverse s1 a in
  let x,b = Bindlib.unbind b in
  let b' = lift (inverse s2 b) in
  let xb' = if d then _Abst (lift a) (Bindlib.bind_var x b') else b' in
  add_args (Symb s0) [a'; Bindlib.unbox xb']

(** [inverse_opt s ts v] returns [Some(t, s^{-1}(v))] if [ts=[t]], [s] is
   injective and [s^{-1}(v)] exists, and [None] otherwise. *)
let inverse_opt : sym -> term list -> term -> (term * term) option =
  fun s ts v ->
  if is_injective s then
    match ts with
    | [t] -> (try Some (t, inverse s v) with Not_invertible -> None)
    | _ -> None
  else None

(** [add_inverse t1 s ts1 t2] tries to replace a problem of the form [t1 = t2]
   with [t1 = s(ts1)] by [t1 = s^{-1}(t2)] when [s] is injective. *)
let add_inverse :
      ctxt -> term -> sym -> term list -> term -> problem -> problem =
  fun ctx t1 s ts1 t2 p ->
  if !log_enabled then log_unif "add_inverse %a ≡ %a" pp_term t1 pp_term t2;
  match inverse_opt s ts1 t2 with
  | Some (a, b) -> {p with to_solve = (ctx,a,b)::p.to_solve}
  | None -> add_to_unsolved ctx t1 t2 p

(** For a problem of the form [m[ts] = Πx:_,_] with [ts] distinct bound
   variables, [imitate_prod m ts] instantiates [m] by a fresh product. *)
let imitate_prod : ctxt -> meta -> term -> term -> problem -> problem =
  fun ctx m h1 h2 p ->
  if !log_enabled then log_unif "imitate_prod %a" pp_meta m;
  let cont, _vs, xs, t = Infer.make_prod m in
  let cstr = (cont, Bindlib.unbox (_Meta m xs), Bindlib.unbox t) in
  {p with to_solve = cstr::(ctx,h1,h2)::p.to_solve}

(** [sym_sym_whnf ctx t1 s1 ts1 t2 s2 ts2 p] handles the case [s1(ts1) =
   s2(ts2); p] when [s1(ts1)] and [s2(ts2)] are in whnf. *)
let sym_sym_whnf :
      ctxt -> term -> sym -> term list -> term -> sym -> term list -> problem
      -> problem =
  fun ctx t1 s1 ts1 t2 s2 ts2 p ->
  if s1 == s2 then
    match s1.sym_prop with
    | Const
    | Injec when List.same_length ts1 ts2 -> decompose ctx t1 ts1 t2 ts2 p
    | _ -> add_to_unsolved ctx t1 t2 p
  else
    match s1.sym_prop, s2.sym_prop with
    | Const, Const -> error t1 t2
    | _, _ ->
        match inverse_opt s1 ts1 t2 with
        | Some (t, u) -> {p with to_solve = (ctx,t,u)::p.to_solve}
        | None ->
            match inverse_opt s2 ts2 t1 with
            | Some (t, u) -> {p with to_solve = (ctx,t,u)::p.to_solve}
            | None -> add_to_unsolved ctx t1 t2 p

(** [solve p] tries to solve the unification problem [p] and
    returns the constraints that could not be solved. *)
let rec solve : problem -> constr list = fun p ->
  match p with
  | {to_solve = []; unsolved = []; _} -> []
  | {to_solve = []; unsolved = cs; recompute = true} ->
      if !log_enabled then log_unif "recompute";
      solve {empty_problem with to_solve = cs}
  | {to_solve = []; unsolved = cs; _} -> cs
  | {to_solve = (((ctx,t1,t2)::to_solve) as initial); _} ->

  (* We remove the first constraint from [p] for not looping. *)
  let p = {p with to_solve} in

  (* We take the beta-whnf. *)
  let t1 = Eval.whnf_beta t1 and t2 = Eval.whnf_beta t2 in
  if !log_enabled then log_unif "%a" pp_constr (ctx,t1,t2);
  let (h1, ts1) = LibTerm.get_args t1
  and (h2, ts2) = LibTerm.get_args t2 in

  match h1, h2 with
  | Type, Type
  | Kind, Kind -> solve p

  | Prod(a1,b1), Prod(a2,b2)
  | Abst(a1,b1), Abst(a2,b2) ->
      if !log_enabled then log_unif "decompose";
      let (x,b1,b2) = Bindlib.unbind2 b1 b2 in
      let ctx' = (x,a1,None) :: ctx in
      (* [ts1] and [ts2] must be empty because of typing or normalization. *)
      solve {p with to_solve = (ctx,a1,a2)::(ctx',b1,b2)::to_solve}

  | Vari x1, Vari x2 when Bindlib.eq_vars x1 x2 ->
      solve (decompose ctx t1 ts1 t2 ts2 p)

  | Symb s1, Symb s2
       when s1 == s2 && s1.sym_prop <> Defin && List.same_length ts1 ts2 ->
      solve (decompose ctx t1 ts1 t2 ts2 p)
  | Symb s1, Symb s2
       when s1 != s2 && s1.sym_prop = Const && s2.sym_prop = Const ->
      error t1 t2

  | Meta(m,ts), _ when ts1 = [] && instantiate ctx m ts t2 initial ->
     solve {p with recompute = true}
  | _, Meta(m,ts) when ts2 = [] && instantiate ctx m ts t1 initial ->
     solve {p with recompute = true}

  | Meta(m,ts), Prod _ when ts1 = [] && instantiable ctx m ts h2 ->
      solve (imitate_prod ctx m h1 h2 p)
  | Prod _, Meta(m,ts) when ts2 = [] && instantiable ctx m ts h1 ->
      solve (imitate_prod ctx m h1 h2 p)

  | Meta(m,_), _ when imitate_lam_cond h1 ts1 ->
      let p = imitate_lam ctx m p in
      solve {p with to_solve = (ctx,t1,t2)::p.to_solve}
  | _, Meta(m,_) when imitate_lam_cond h2 ts2 ->
      let p = imitate_lam ctx m p in
      solve {p with to_solve = (ctx,t1,t2)::p.to_solve}

  | Type, (Kind|Prod _|Symb _|Vari _|Abst _)
  | Kind, (Type|Prod _|Symb _|Vari _|Abst _)
  | Prod _, (Type|Kind|Vari _)
  | Vari _, (Type|Kind|Vari _|Prod _)
    -> error t1 t2

  | _, _ ->

  (* We reduce [t1] and [t2] and try again. *)
  let t1 = Eval.whnf ctx t1 and t2 = Eval.whnf ctx t2 in
  let (h1, ts1) = LibTerm.get_args t1
  and (h2, ts2) = LibTerm.get_args t2 in
  let initial = (ctx,t1,t2)::to_solve in

  if !log_enabled then log_unif "normalize";
  if !log_enabled then log_unif "%a" pp_constr (ctx,t1,t2);

  match h1, h2 with
  | Type, Type
  | Kind, Kind -> solve p

  | Prod(a1,b1), Prod(a2,b2)
  | Abst(a1,b1), Abst(a2,b2) ->
      if !log_enabled then log_unif "decompose";
      let (x,b1,b2) = Bindlib.unbind2 b1 b2 in
      let ctx' = (x,a1,None) :: ctx in
      (* [ts1] and [ts2] must be empty because of typing or normalization. *)
      solve {p with to_solve = (ctx,a1,a2)::(ctx',b1,b2)::to_solve}

  | Vari x1, Vari x2 when Bindlib.eq_vars x1 x2 ->
      solve (decompose ctx t1 ts1 t2 ts2 p)

  | Symb s1, Symb s2 -> solve (sym_sym_whnf ctx t1 s1 ts1 t2 s2 ts2 p)

  | Meta(m,ts), _ when ts1 = [] && instantiate ctx m ts t2 initial ->
     solve {p with recompute = true}
  | _, Meta(m,ts) when ts2 = [] && instantiate ctx m ts t1 initial ->
     solve {p with recompute = true}

  | Meta(m,ts), Prod _ when ts1 = [] && instantiable ctx m ts h2 ->
      solve (imitate_prod ctx m h1 h2 p)
  | Prod _, Meta (m,ts) when ts2 = [] && instantiable ctx m ts h1 ->
      solve (imitate_prod ctx m h1 h2 p)

  | Meta(m,_), _ when imitate_lam_cond h1 ts1 ->
      let p = imitate_lam ctx m p in
      solve {p with to_solve = (ctx,t1,t2)::p.to_solve}
  | _, Meta(m,_) when imitate_lam_cond h2 ts2 ->
      let p = imitate_lam ctx m p in
      solve {p with to_solve = (ctx,t1,t2)::p.to_solve}

  | Meta(m,ts), Symb s ->
      if imitate_inj ctx m ts ts1 s ts2 then
        solve {p with to_solve = (ctx,t1,t2)::to_solve}
      else solve (add_to_unsolved ctx t1 t2 p)
  | Symb s, Meta(m,ts) ->
      if imitate_inj ctx m ts ts2 s ts1 then
        solve {p with to_solve = (ctx,t1,t2)::to_solve}
      else solve (add_to_unsolved ctx t1 t2 p)

  | Meta _, _
  | _, Meta _ -> solve (add_to_unsolved ctx t1 t2 p)

  | Symb s, _ when not (is_constant s) ->
      solve (add_inverse ctx t1 s ts1 t2 p)
  | _, Symb s when not (is_constant s) ->
      solve (add_inverse ctx t2 s ts2 t1 p)

  | Type, (Kind|Prod _|Symb _|Vari _|Abst _)
  | Kind, (Type|Prod _|Symb _|Vari _|Abst _)
  | Prod _, (Type|Kind|Vari _|Abst _)
  | Vari _, (Type|Kind|Vari _|Prod _)
  | Abst _, (Type|Kind|Prod _)
    -> error t1 t2

  | _, _ -> solve (add_to_unsolved ctx t1 t2 p)

(** [solve p] tries to solve the unification problem [p] and
    returns the constraints that could not be solved.
    This is the entry point setting the flag type_check *)
let solve : ?type_check:bool -> problem -> constr list =
  fun ?(type_check=true) p ->
  if !log_enabled then log_hndl "solve %a" pp_problem p;
  Stdlib.(do_type_check := type_check);
  time_of logger_hndl (fun () -> solve p)

(** [solve_noexn problem] attempts to solve [problem]. If there is
   no solution, the value [None] is returned. Otherwise [Some(cs)] is
   returned, where the list [cs] is a list of unsolved convertibility
   constraints. *)
let solve_noexn : ?type_check:bool -> problem -> constr list option =
  fun ?(type_check=true) p ->
  try Some (solve ~type_check p) with Unsolvable -> None

(** [eq_noexn c t u] tries to unify the terms [t] and [u] in context [c], by
   instantiating their metavariables. *)
let eq_noexn : ?type_check:bool -> ctxt -> term -> term -> bool =
  fun ?(type_check=true) c t u ->
  solve_noexn ~type_check {empty_problem with to_solve=[c,t,u]} = Some []<|MERGE_RESOLUTION|>--- conflicted
+++ resolved
@@ -15,14 +15,29 @@
 let logger_unif = new_logger 'u' "unif" "unification"
 let log_unif = logger_unif.logger
 
-(** [type_app a ts] returns [Some(u)] where [u] is a type of [add_args x ts]
-   where [x] is any term of type [a] if [x] can be applied to at least
-   [List.length ts] arguments, and [None] otherwise. *)
-let rec type_app : ctxt -> term -> term list -> term option = fun ctx a ts ->
-  match Eval.whnf ctx a, ts with
-  | Prod(_,b), t::ts -> type_app ctx (Bindlib.subst b t) ts
-  | _, [] -> Some a
-  | _, _ -> None
+(** Given a meta [m] of type [Πx1:a1,..,Πxn:an,b], [make_prod m] returns a
+   tuple [(c,vs,xs,p)] where [vs] are the Bindlib variables x1,..,xn, [xs] are
+   the term variables x1,..,xn, [c] is the context [x1:a1,..,xn:an], and [p]
+   is a product term of the form [Πy:m1[x1;..;xn],m2[x1;..;xn;y] with [m1] and
+   [m2] fresh metavariables. *)
+let make_prod : meta -> ctxt * tvar array * tbox array * tbox = fun m ->
+  if !log_enabled then log_unif "make_prod";
+  let n = m.meta_arity in
+  let env, s = Env.of_prod [] n !(m.meta_type) in
+  let vs = Env.vars env in
+  let xs = Array.map _Vari vs in
+  (* domain *)
+  let u1 = Env.to_prod env _Type in
+  let m1 = Meta.fresh u1 n in
+  let a = _Meta m1 xs in
+  (* codomain *)
+  let y = Bindlib.new_var mkfree "y" in
+  let env' = Env.add y (_Meta m1 xs) None env in
+  let u2 = Env.to_prod env' (lift s) in
+  let m2 = Meta.fresh u2 (n+1) in
+  let b = Bindlib.bind_var y (_Meta m2 (Array.append xs [|_Vari y|])) in
+  (* result *)
+  (Env.to_ctxt env, vs, xs, _Prod a b)
 
 (** Exception raised when a constraint is not solvable. *)
 exception Unsolvable
@@ -105,19 +120,14 @@
             | Some a -> a
             | None -> assert false
           in
-          let lg = logger_unif in
-          match Infer.check_noexn ~lg [] ctx u typ_mts with
+          if !Debug.log_enabled then
+            log_unif "Check \"%a\"" Print.pp_typing (ctx,u,typ_mts);
+          match Infer.check_noexn [] ctx u typ_mts with
           | None ->
               if !log_enabled then log_unif "typing condition failed"; false
-<<<<<<< HEAD
+          | Some (_, []) -> do_instantiate()
           | Some (_, cs) ->
-              let is_eq c c' = LibTerm.cmp_constr c c' = 0 in
-              let is_initial c = List.exists (is_eq c) initial in
-=======
-          | Some [] -> do_instantiate()
-          | Some cs ->
               let is_initial c = List.exists (LibTerm.eq_constr c) initial in
->>>>>>> 08755211
               let cs = List.filter (fun c -> not (is_initial c)) cs in
               if cs = [] then do_instantiate()
               else
@@ -356,7 +366,7 @@
 let imitate_prod : ctxt -> meta -> term -> term -> problem -> problem =
   fun ctx m h1 h2 p ->
   if !log_enabled then log_unif "imitate_prod %a" pp_meta m;
-  let cont, _vs, xs, t = Infer.make_prod m in
+  let cont, _vs, xs, t = make_prod m in
   let cstr = (cont, Bindlib.unbox (_Meta m xs), Bindlib.unbox t) in
   {p with to_solve = cstr::(ctx,h1,h2)::p.to_solve}
 
@@ -523,9 +533,9 @@
     This is the entry point setting the flag type_check *)
 let solve : ?type_check:bool -> problem -> constr list =
   fun ?(type_check=true) p ->
-  if !log_enabled then log_hndl "solve %a" pp_problem p;
+  if !log_enabled then log_unif "solve %a" pp_problem p;
   Stdlib.(do_type_check := type_check);
-  time_of logger_hndl (fun () -> solve p)
+  time_of logger_unif (fun () -> solve p)
 
 (** [solve_noexn problem] attempts to solve [problem]. If there is
    no solution, the value [None] is returned. Otherwise [Some(cs)] is
