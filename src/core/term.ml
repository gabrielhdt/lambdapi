(** Term representation.

    This module contains the definition of the core abstract syntax tree (AST)
    of the language, together with smart constructors and low level operation.
    The representation strongly relies on the {!module:Bindlib} library, which
    provides a convenient abstraction to work with binders.

    @see <https://rlepigre.github.io/ocaml-bindlib/> *)

open Timed
open Lplib.Base
open Common.Debug
open! Lplib

let log_term = new_logger 'm' "term" "term building"
let log_term = log_term.logger

(** {3 Term (and symbol) representation} *)

(** Representation of a possibly qualified identifier. *)
type qident = Common.Path.t * string

(** Pattern-matching strategy modifiers. *)
type match_strat =
  | Sequen
  (** Rules are processed sequentially: a rule can be applied only if the
      previous ones (in the order of declaration) cannot be. *)
  | Eager
  (** Any rule that filters a term can be applied (even if a rule defined
      earlier filters the term as well). This is the default. *)

(** Specify the visibility and usability of symbols outside their module. *)
type expo =
  | Public (** Visible and usable everywhere. *)
  | Protec (** Visible everywhere but usable in LHS arguments only. *)
  | Privat (** Not visible and thus not usable. *)

(** Symbol properties. *)
type prop =
  | Defin (** Definable. *)
  | Const (** Constant. *)
  | Injec (** Injective. *)
  | Commu (** Commutative. *)
  | Assoc of bool (** Associative left if [true], right if [false]. *)
  | AC of bool (** Associative and commutative. *)

(** Representation of a term (or types) in a general sense. Values of the type
    are also used, for example, in the representation of patterns or rewriting
    rules. Specific constructors are included for such applications,  and they
    are considered invalid in unrelated code. *)
type term =
  | Vari of tvar (** Free variable. *)
  | Type (** "TYPE" constant. *)
  | Kind (** "KIND" constant. *)
  | Symb of sym (** User-defined symbol. *)
  | Prod of term * tbinder (** Dependent product. *)
  | Abst of term * tbinder (** Abstraction. *)
  | Appl of term * term (** Term application. *)
  | Meta of meta * term array (** Metavariable application. *)
  | Patt of int option * string * term array
  (** Pattern variable application (only used in rewriting rules LHS). *)
  | TEnv of term_env * term array
  (** Term environment (only used in rewriting rules RHS). *)
  | Wild
  | Plac of bool * string option
  | TRef of term option ref (** Reference cell (used in surface matching). *)
  | LLet of term * term * tbinder
  (** [LLet(a, t, u)] is [let x : a ≔ t in u] (with [x] bound in [u]). *)

(** {b NOTE} that a wildcard "_" of the concrete (source code) syntax may have
    a different representation depending on the application. For instance, the
    {!constructor:Wild} constructor is only used when matching patterns (e.g.,
    with the "rewrite" tactic). In the LHS of a rewriting {!type:rule}, we use
    the {!constructor:Patt} constructor to represend wildcards of the concrete
    syntax. They are thus considered to be fresh, unused pattern variables. *)

(** Representation of a rewriting rule RHS (or action) as given in the type of
    rewriting rules (see {!field:Term.rhs}) with the number of variables that
    are not in the LHS. In decision trees, a RHS is stored in every leaf since
    they correspond to matched rules. *)
and rhs = (term_env, term) Bindlib.mbinder

(** Representation of a decision tree (used for rewriting). *)
and dtree = (rhs * int) Tree_type.dtree

(** Representation of a user-defined symbol. Symbols carry a "mode" indicating
    whether they may be given rewriting rules or a definition. Invariants must
    be enforced for "mode" consistency (see {!type:sym_prop}).  *)
and sym =
  { sym_expo  : expo (** Visibility. *)
  ; sym_path  : Common.Path.t (** Module in which the symbol is defined. *)
  ; sym_name  : string (** Name. *)
  ; sym_type  : term ref (** Type. *)
  ; sym_impl  : bool list (** Implicit arguments ([true] meaning implicit). *)
  ; sym_prop  : prop (** Property. *)
  ; sym_def   : term option ref (** Definition with ≔. *)
  ; sym_opaq  : bool (** Opacity. *)
  ; sym_rules : rule list ref (** Rewriting rules. *)
  ; sym_mstrat: match_strat (** Matching strategy. *)
  ; sym_dtree : dtree ref (** Decision tree used for matching. *) }

(** {b NOTE} that {!field:sym_type} holds a (timed) reference for a  technical
    reason related to the writing of signatures as binary files  (in  relation
    to {!val:Sign.link} and {!val:Sign.unlink}).  This is necessary to enforce
    ensure that two identical symbols are always physically equal, even across
    signatures. It should NOT be otherwise mutated. *)

(** {b NOTE} we maintain the invariant that {!field:sym_impl} never ends  with
    [false]. Indeed, this information would be redundant. If a symbol has more
    arguments than there are booleans in the list then the extra arguments are
    all explicit. Finally, note that {!field:sym_impl} is empty if and only if
    the symbol has no implicit parameters. *)

(** {b NOTE} the value of the {!field:sym_prop} field of symbols restricts the
    value of their {!field:sym_def} and {!field:sym_rules} fields. A symbol is
    not allowed to be given rewriting rules (or a definition) when its mode is
    set to {!constructor:Constant}. Moreover, a symbol should not be given at
    the same time a definition (i.e., {!field:sym_def} different from [None])
    and rewriting rules (i.e., {!field:sym_rules} is non-empty). *)

(** {3 Representation of rewriting rules} *)

(** Representation of a rewriting rule. A rewriting rule is mainly formed of a
    LHS (left hand side),  which is the pattern that should be matched for the
    rule to apply, and a RHS (right hand side) giving the action to perform if
    the rule applies. More explanations are given below. *)
 and rule =
  { lhs      : term list (** Left hand side (LHS). *)
  ; rhs      : rhs (** Right hand side (RHS). *)
  ; arity    : int (** Required number of arguments to be applicable. *)
  ; arities  : int array
  (** Arities of the pattern variables bound in the RHS. *)
  ; vars     : tevar array
  (** Bindlib variables used to build [rhs]. The last [xvars_nb] variables
      appear only in [rhs]. *)
  ; xvars_nb : int (** Number of variables in [rhs] but not in [lhs]. *) }

(** {b NOTE} that the second parameter of the {!constructor:Patt}  constructor
    holds an array of terms. This is essential for variables binding: using an
    array of variables would NOT suffice. *)

(** {b NOTE} that the value of the {!field:arity} field  (of a rewriting rule)
    gives the number of arguments contained in its LHS. As a consequence,  the
    value of [r.arity] is always equal to [List.length r.lhs] and it gives the
    minimal number of arguments required to match the LHS of the rule. *)

(** The RHS (or action) or a rewriting rule is represented by a term, in which
    (higher-order) variables representing "terms with environments" (see the
    {!type:term_env} type) are bound. To effectively apply the rewriting rule,
    these  bound variables must be substituted using "terms with environments"
    that are constructed when matching the LHS of the rule. *)

(** All variables of rewriting rules that appear in the RHS must appear in the
    LHS. This constraint is checked in {!module:Sr}.In the case of unification
    rules, we allow variables to appear only in the RHS.  In that case, these
    variables are replaced by fresh meta-variables each time the rule is used.
    The last  {!field:terms.rule.xvars} variables of  {!field:terms.rule.vars}
    are such RHS-only variables. *)

(** Representation of a "term with environment", which intuitively corresponds
    to a term with bound variables (or a "higher-order" term) represented with
    the {!constructor:TE_Some} constructor. Other constructors are included so
    that "terms with environments" can be bound in the RHS of rewriting rules.
    This is purely technical. *)
 and term_env =
  | TE_Vari of tevar
  (** Free "term with environment" variable (used to build a RHS). *)
  | TE_Some of tmbinder
  (** Actual "term with environment" (used to instantiate a RHS). *)
  | TE_None
  (** Dummy term environment (used during matching). *)

(** The {!constructor:TEnv}[(te,env)] constructor intuitively corresponds to a
    term [te] with free variables together with an explicit environment [env].
    Note that the binding of the environment actually occurs in [te], when the
    constructor is of the form {!constructor:TE_Some}[(b)]. Indeed, [te] holds
    a multiple binder [b] that binds every free variables of the term at once.
    We then apply the substitution by performing a Bindlib substitution of [b]
    with the environment [env]. *)

(** During evaluation, we only try to apply rewriting rules when we reduce the
    application of a symbol [s] to a list of argument [ts]. At this point, the
    symbol [s] contains  every rule [r] that can potentially be applied in its
    {!field:sym_rules} field.  To check if a rule [r] applies,  we  match  the
    elements of [r.lhs] with those of [ts] while building an environment [env]
    of type {!type:term_env array}. During this process, a pattern of the form
    {!constructor:Patt}[(Some i,s,e)] matched against a term [u] will  results
    in [env.(i)] being set to [u]. If all terms of [ts] can be matched against
    corresponding patterns, then environment [env] is fully constructed and it
    can hence be substituted in [r.rhs] with [Bindlib.msubst r.rhs env] to get
    the result of the application of the rule. *)

(** {3 Metavariables and related functions} *)

(** Representation of a metavariable,  which corresponds to a place-holder for
    a (yet unknown) term which free variables are bound by an environment. The
    substitution of the free variables with the environment is suspended until
    the metavariable is instantiated (i.e., set to a particular term).  When a
    metavariable [m] is instantiated,  the suspended substitution is  unlocked
    and terms of the form {!constructor:Meta}[(m,env)] can be unfolded. *)
 and meta =
  { meta_key   : int (** Unique key. *)
  ; meta_name  : string option (** Optional name. *)
  ; meta_type  : term ref (** Type. *)
  ; meta_arity : int (** Arity (environment size). *)
  ; meta_value : tmbinder option ref (** Definition. *) }

and tbinder = (term, term) Bindlib.binder

and tmbinder = (term, term) Bindlib.mbinder

and tvar = term Bindlib.var

and tevar = term_env Bindlib.var

type tbox = term Bindlib.box

type tebox = term_env Bindlib.box

(** Printing functions for debug. *)
let rec pp_term : term pp = let out = Format.fprintf in fun ppf t ->
  match t with
  | Vari v -> pp_var ppf v
  | Type -> out ppf "TYPE"
  | Kind -> out ppf "KIND"
  | Symb s -> pp_sym ppf s
  | Prod(a,b) ->
      if Bindlib.binder_constant b then
        let _, b = Bindlib.unbind b in out ppf "(%a → %a)" pp_term a pp_term b
      else out ppf "(Π %a)" pp_binder (a,b)
  | Abst(a,b) -> out ppf "(λ %a)" pp_binder (a,b)
  | Appl(a,b) -> out ppf "(%a %a)" pp_term a pp_term b
  | Meta(m,ts) -> out ppf "?%a[%a]" pp_meta m pp_terms ts
  | Patt _ -> out ppf "<Patt>"
  | TEnv _ -> out ppf "<TEnv>"
  | Wild   -> out ppf "_"
  | TRef _ -> out ppf "<TRef>"
  | LLet(a,t,u) ->
      let x, u = Bindlib.unbind u in
      out ppf "let %a : %a ≔ %a in %a" pp_var x pp_term a pp_term t pp_term u
  | Plac _ -> out ppf "_"
and pp_var : tvar pp = fun ppf v ->
  Format.fprintf ppf "%s" (Bindlib.name_of v)
and pp_binder : (term * tbinder) pp = fun ppf (a,b) ->
  let x, b = Bindlib.unbind b in
  Format.fprintf ppf "%a : %a, %a" pp_var x pp_term a pp_term b
and pp_terms : term array pp = fun ppf ts -> Array.iter (pp_term ppf) ts
and pp_meta : meta pp = let out = Format.fprintf in fun ppf m ->
  match m.meta_name with
  | None -> out ppf "%d" m.meta_key
  | Some s -> out ppf "%s" s
and pp_sym : sym pp = fun ppf s -> Format.fprintf ppf "%s" s.sym_name

(** Typing context associating a [Bindlib] variable to a type and possibly a
   definition. The typing environment [x1:A1,..,xn:An] is represented by the
   list [xn:An;..;x1:A1] in reverse order (last added variable comes
   first). *)
type ctxt = (tvar * term * term option) list

(** Type of unification constraints. *)
type constr = ctxt * term * term

(** Sets and maps of term variables. *)
module Var = struct
  type t = tvar
  let compare = Bindlib.compare_vars
end

module VarSet = Set.Make(Var)
module VarMap = Map.Make(Var)

(** [of_tvar x] injects the [Bindlib] variable [x] in a term. *)
let of_tvar : tvar -> term = fun x -> Vari(x)

(** [new_tvar s] creates a new [tvar] of name [s]. *)
let new_tvar : string -> tvar = Bindlib.new_var of_tvar

let new_tmvar : string array -> term Bindlib.mvar =
  Bindlib.new_mvar of_tvar

(** [new_tvar_ind s i] creates a new [tvar] of name [s ^ string_of_int i]. *)
let new_tvar_ind : string -> int -> tvar = fun s i ->
  new_tvar (Common.Escape.add_prefix s (string_of_int i))

(** [of_tevar x] injects the [Bindlib] variable [x] in a {!type:term_env}. *)
let of_tevar : tevar -> term_env = fun x -> TE_Vari(x)

(** [new_tevar s] creates a new [tevar] with name [s]. *)
let new_tevar : string -> tevar = Bindlib.new_var of_tevar

(** Sets and maps of symbols. *)
module Sym = struct
  type t = sym
  let compare s1 s2 =
    if s1 == s2 then 0 else
    match Stdlib.compare s1.sym_name s2.sym_name with
    | 0 -> Stdlib.compare s1.sym_path s2.sym_path
    | n -> n
end

module SymSet = Set.Make(Sym)
module SymMap = Map.Make(Sym)

(** Sets and maps of metavariables. *)
module Meta = struct
  type t = meta
  let compare m1 m2 = m2.meta_key - m1.meta_key
end

module MetaSet = Set.Make(Meta)
module MetaMap = Map.Make(Meta)

(** Representation of unification problems. *)
type problem_aux =
  { to_solve  : constr list
  (** List of unification problems to solve. *)
  ; unsolved  : constr list
  (** List of unification problems that could not be solved. *)
  ; recompute : bool
  (** Indicates whether unsolved problems should be rechecked. *)
  ; metas : MetaSet.t
  (** Set of unsolved metas. *) }

type problem = problem_aux ref

(** Create a new empty problem. *)
let new_problem : unit -> problem = fun () ->
<<<<<<< HEAD
  let empty =
    {to_solve  = []; unsolved = []; recompute = false; metas = MetaSet.empty}
  in
  ref empty
=======
 ref {to_solve  = []; unsolved = []; recompute = false; metas = MetaSet.empty}
>>>>>>> facf3c1f

(** [create_sym path expo prop opaq name typ impl] creates a new symbol with
   path [path], exposition [expo], property [prop], opacity [opaq], matching
   strategy [mstrat], name [name], type [typ], implicit arguments [impl], no
   definition and no rules. *)
let create_sym : Common.Path.t -> expo -> prop -> match_strat -> bool ->
  string -> term -> bool list -> sym =
  fun sym_path sym_expo sym_prop sym_mstrat sym_opaq sym_name typ sym_impl ->
  {sym_path; sym_name; sym_type = ref typ; sym_impl; sym_def = ref None;
   sym_opaq; sym_rules = ref []; sym_dtree = ref Tree_type.empty_dtree;
   sym_mstrat; sym_prop; sym_expo }

(** [is_injective s] tells whether the symbol is injective. *)
let is_injective : sym -> bool = fun s -> s.sym_prop = Injec

(** [is_constant s] tells whether the symbol is a constant. *)
let is_constant : sym -> bool = fun s -> s.sym_prop = Const

(** [is_private s] tells whether the symbol [s] is private. *)
let is_private : sym -> bool = fun s -> s.sym_expo = Privat

(** [is_modulo s] tells whether the symbol [s] is modulo some equations. *)
let is_modulo : sym -> bool = fun s ->
  match s.sym_prop with Assoc _ | Commu | AC _ -> true | _ -> false

(** [unfold t] repeatedly unfolds the definition of the surface constructor of
    [t], until a significant {!type:term} constructor is found.  The term that
    is returned cannot be an instantiated metavariable or term environment nor
    a reference cell ({!constructor:TRef} constructor). Note that the returned
    value is physically equal to [t] if no unfolding was performed. *)
let rec unfold : term -> term = fun t ->
  match t with
  | Meta(m, ts) ->
      begin
        match !(m.meta_value) with
        | None    -> t
        | Some(b) -> unfold (Bindlib.msubst b ts)
      end
  | TEnv(TE_Some(b), ts) -> unfold (Bindlib.msubst b ts)
  | TRef(r) ->
      begin
        match !r with
        | None    -> t
        | Some(v) -> unfold v
      end
  | _ -> t

(** {b NOTE} that {!val:unfold} must (almost) always be called before matching
    over a value of type {!type:term}. *)

(** [is_abst t] returns [true] iff [t] is of the form [Abst(_)]. *)
let is_abst : term -> bool = fun t ->
  match unfold t with Abst(_) -> true | _ -> false

(** [is_prod t] returns [true] iff [t] is of the form [Prod(_)]. *)
let is_prod : term -> bool = fun t ->
  match unfold t with Prod(_) -> true | _ -> false

(** [is_unset m] returns [true] if [m] is not instantiated. *)
let is_unset : meta -> bool = fun m -> !(m.meta_value) = None

(** [is_symb s t] tests whether [t] is of the form [Symb(s)]. *)
let is_symb : sym -> term -> bool = fun s t ->
  match unfold t with Symb(r) -> r == s | _ -> false

(** Total order on terms. *)
let cmp : term cmp =
  (* Total precedence on term constructors (must be injective). *)
  (*let prec = function
    | Vari _ -> 0
    | Type -> 1
    | Kind -> 2
    | Symb _ -> 3
    | Prod _ -> 4
    | Abst _ -> 5
    | Appl _ -> 6
    | Meta _ -> 7
    | Patt _ -> 8
    | TEnv _ -> 9
    | Wild   -> 10
    | TRef _ -> 11
    | LLet _ -> 12
    | Plac _ -> 13
  in
  let prec_tenv = function
    | TE_Vari _ -> 0
    | TE_Some _ -> 1
    | TE_None -> 2
  in*)
  let rec cmp t t' =
    match unfold t, unfold t' with
    | Vari x, Vari x' -> Bindlib.compare_vars x x'
    | Type, Type
    | Kind, Kind
    | Wild, Wild -> 0
    | Symb s, Symb s' -> Sym.compare s s'
    | Prod(t,u), Prod(t',u')
    | Abst(t,u), Abst(t',u') -> lex cmp cmp_binder (t,u) (t',u')
    | Appl(t,u), Appl(t',u') -> lex cmp cmp (t,u) (t',u')
    | Meta(m,ts), Meta(m',ts') ->
        lex Meta.compare (Array.cmp cmp) (m,ts) (m',ts')
    | Patt(i,s,ts), Patt(i',s',ts') ->
        lex3 Stdlib.compare Stdlib.compare (Array.cmp cmp)
          (i,s,ts) (i',s',ts')
    | TEnv(e,ts), TEnv(e',ts') ->
        lex cmp_tenv (Array.cmp cmp) (e,ts) (e',ts')
    | TRef r, TRef r' -> Stdlib.compare r r'
    | Plac _, Plac _ -> 0
    | LLet(a,t,u), LLet(a',t',u') ->
        lex3 cmp cmp cmp_binder (a,t,u) (a',t',u')
    | t, t' -> cmp_tag (*cmp_map Stdlib.compare prec*) t t'
  and cmp_binder t t' = let (_,t,t') = Bindlib.unbind2 t t' in cmp t t'
  and cmp_mbinder t t' = let (_,t,t') = Bindlib.unmbind2 t t' in cmp t t'
  and cmp_tenv e e' =
    match e, e' with
    | TE_Vari v, TE_Vari v' -> Bindlib.compare_vars v v'
    | TE_None, TE_None -> 0
    | TE_Some t, TE_Some t' -> cmp_mbinder t t'
    | _ -> cmp_tag (*cmp_map Stdlib.compare prec_tenv*) e e'
  in cmp

(** [get_args t] decomposes the {!type:term} [t] into a pair [(h,args)], where
    [h] is the head term of [t] and [args] is the list of arguments applied to
    [h] in [t]. The returned [h] cannot be an [Appl] node. *)
let get_args : term -> term * term list = fun t ->
  let rec get_args t acc =
    match unfold t with
    | Appl(t,u) -> get_args t (u::acc)
    | t         -> t, acc
  in get_args t []

(** [get_args_len t] is similar to [get_args t] but it also returns the length
    of the list of arguments. *)
let get_args_len : term -> term * term list * int = fun t ->
  let rec get_args_len acc len t =
    match unfold t with
    | Appl(t, u) -> get_args_len (u::acc) (len + 1) t
    | t          -> (t, acc, len)
  in
  get_args_len [] 0 t

(** Construction functions of the private type [term]. *)
let mk_Vari x = Vari x
let mk_Type = Type
let mk_Kind = Kind
let mk_Symb x = Symb x
let mk_Prod (a,b) = Prod (a,b)
let mk_Abst (a,b) = Abst (a,b)
let mk_Meta (m,ts) = Meta (m,ts)
let mk_Patt (i,s,ts) = Patt (i,s,ts)
let mk_TEnv (te,ts) = TEnv (te,ts)
let mk_Wild = Wild
let mk_Plac (b: bool) (n: string option) = Plac (b, n)
let mk_TRef x = TRef x
let mk_LLet (a,t,u) = LLet (a,t,u)

(* We make the equality of terms modulo commutative and
   associative-commutative symbols syntactic by always ordering arguments in
   increasing order and by putting them in a comb form.

   The term [t1 + t2 + t3] is represented by the left comb [(t1 + t2) + t3] if
   + is left associative and [t1 + (t2 + t3)] if + is right associative. *)

let mk_bin s t1 t2 = Appl(Appl(Symb s, t1), t2)

(** [mk_left_comb s t ts] builds a left comb of applications of [s] from
   [t::ts] so that [mk_left_comb s t1 [t2; t3] = mk_bin s (mk_bin s t1 t2)
   t3]. *)
let mk_left_comb : sym -> term -> term list -> term = fun s ->
  List.fold_left (mk_bin s)

(** [mk_right_comb s ts t] builds a right comb of applications of [s] to
   [ts@[p]] so that [mk_right_comb s [t1; t2] t3 = mk_bin s t1 (mk_bin s t2
   t3)]. *)
let mk_right_comb : sym -> term list -> term -> term = fun s ->
  List.fold_right (mk_bin s)

(** [left_aliens s t] returns the list of the biggest subterms of [t] not
   headed by [s], assuming that [s] is left associative and [t] is in
   canonical form. This is the reverse of [mk_left_comb]. *)
let left_aliens : sym -> term -> term list = fun s ->
  let rec aliens acc = function
    | [] -> acc
    | u::us ->
        let h, ts = get_args u in
        if is_symb s h then
          match ts with
          | t1 :: t2 :: _ -> aliens (t2 :: acc) (t1 :: us)
          | _ -> aliens (u :: acc) us
        else aliens (u :: acc) us
  in fun t -> aliens [] [t]

(** [right_aliens s t] returns the list of the biggest subterms of [t] not
   headed by [s], assuming that [s] is right associative and [t] is in
   canonical form. This is the reverse of [mk_right_comb]. *)
let right_aliens : sym -> term -> term list = fun s ->
  let rec aliens acc = function
    | [] -> acc
    | u::us ->
        let h, ts = get_args u in
        if is_symb s h then
          match ts with
          | t1 :: t2 :: _ -> aliens (t1 :: acc) (t2 :: us)
          | _ -> aliens (u :: acc) us
        else aliens (u :: acc) us
  in fun t -> let r = aliens [] [t] in
  if !log_enabled then
    log_term "right_aliens %a %a = %a" pp_sym s pp_term t (D.list pp_term) r;
  r

(* unit test *)
let _ =
  let s = create_sym [] Privat (AC true) Eager false "+" Kind [] in
  let t1 = Vari (new_tvar "x1") in
  let t2 = Vari (new_tvar "x2") in
  let t3 = Vari (new_tvar "x3") in
  let left = mk_bin s (mk_bin s t1 t2) t3 in
  let right = mk_bin s t1 (mk_bin s t2 t3) in
  let eq = eq_of_cmp cmp in
  assert (eq (mk_left_comb s t1 [t2; t3]) left);
  assert (eq (mk_right_comb s [t1; t2] t3) right);
  let eq = eq_of_cmp (List.cmp cmp) in
  assert (eq (left_aliens s left) [t1; t2; t3]);
  assert (eq (right_aliens s right) [t3; t2; t1])

(** [mk_Appl t u] puts the application of [t] to [u] in canonical form wrt C
   or AC symbols. *)
let mk_Appl : term * term -> term = fun (t, u) ->
  (*if !log_enabled then log_term "mk_Appl(%a, %a)" pp_term t pp_term u;
  let r =*)
  match get_args t with
  | Symb s, [t1] ->
      begin
        match s.sym_prop with
        | Commu when cmp t1 u > 0 -> mk_bin s u t1
        | AC true -> (* left associative symbol *)
            let ts = left_aliens s t1 and us = left_aliens s u in
            begin
              match List.sort cmp (ts @ us) with
              | v::vs -> mk_left_comb s v vs
              | _ -> assert false
            end
        | AC false -> (* right associative symbol *)
            let ts = right_aliens s t1 and us = right_aliens s u in
            let vs, v = List.split_last (List.sort cmp (ts @ us))
            in mk_right_comb s vs v
        | _ -> Appl (t, u)
      end
  | _ -> Appl (t, u)
  (*in if !log_enabled then
    log_term "mk_Appl(%a, %a) = %a" pp_term t pp_term u pp_term r; r*)

(** mk_Appl_not_canonical t u] builds the non-canonical (wrt. C and AC
   symbols) application of [t] to [u]. WARNING: to use only in Sign.link. *)
let mk_Appl_not_canonical : term * term -> term = fun (t, u) -> Appl(t, u)

(** [add_args t args] builds the application of the {!type:term} [t] to a list
    arguments [args]. When [args] is empty, the returned value is (physically)
    equal to [t]. *)
let add_args : term -> term list -> term = fun t ts ->
  List.fold_left (fun t u -> mk_Appl(t,u)) t ts

(** [add_args_map f t ts] is equivalent to [add_args t (List.map f ts)] but
   more efficient. *)
let add_args_map : term -> (term -> term) -> term list -> term = fun t f ts ->
  List.fold_left (fun t u -> mk_Appl(t, f u)) t ts

(** {3 Smart constructors and lifting (related to [Bindlib])} *)

(** [_Vari x] injects the free variable [x] into the {!type:tbox} type so that
    it may be available for binding. *)
let _Vari : tvar -> tbox = Bindlib.box_var

(** [_Type] injects the constructor [Type] into the {!type:tbox} type. *)
let _Type : tbox = Bindlib.box Type

(** [_Kind] injects the constructor [Kind] into the {!type:tbox} type. *)
let _Kind : tbox = Bindlib.box Kind

(** [_Symb s] injects the constructor [Symb(s)] into the {!type:tbox} type. As
    symbols are closed object they do not require lifting. *)
let _Symb : sym -> tbox = fun s -> Bindlib.box (Symb s)

(** [_Appl t u] lifts an application node to the {!type:tbox} type given boxed
   terms [t] and [u]. *)
let _Appl : tbox -> tbox -> tbox =
  Bindlib.box_apply2 (fun t u -> mk_Appl (t,u))

(** [_Appl_not_canonical t u] lifts an application node to the {!type:tbox}
   type given boxed terms [t] and [u], without putting it in canonical form
   wrt. C and AC symbols. WARNING: to use in scoping of rewrite rule LHS only
   as it breaks some invariants. *)
let _Appl_not_canonical : tbox -> tbox -> tbox =
  Bindlib.box_apply2 (fun t u -> Appl (t,u))

(** [_Appl_list a [b1;...;bn]] returns (... ((a b1) b2) ...) bn. *)
let _Appl_list : tbox -> tbox list -> tbox = List.fold_left _Appl

(** [_Appl_Symb f ts] returns the same result that
    _Appl_l ist (_Symb [f]) [ts]. *)
let _Appl_Symb : sym -> tbox list -> tbox = fun f ts ->
  _Appl_list (_Symb f) ts

(** [_Prod a b] lifts a dependent product node to the {!type:tbox} type, given
    a boxed term [a] for the domain of the product, and a boxed binder [b] for
    its codomain. *)
let _Prod : tbox -> tbinder Bindlib.box -> tbox =
  Bindlib.box_apply2 (fun a b -> Prod(a,b))

let _Impl : tbox -> tbox -> tbox =
  let v = new_tvar "_" in fun a b -> _Prod a (Bindlib.bind_var v b)

(** [_Abst a t] lifts an abstraction node to the {!type:tbox}  type,  given  a
    boxed term [a] for the domain type, and a boxed binder [t]. *)
let _Abst : tbox -> tbinder Bindlib.box -> tbox =
  Bindlib.box_apply2 (fun a t -> Abst(a,t))

(** [_Meta m ts] lifts the metavariable [m] to the {!type:tbox} type given its
    environment [ts]. As for symbols in {!val:_Symb}, metavariables are closed
    objects so they do not require lifting. *)
let _Meta : meta -> tbox array -> tbox = fun m ts ->
  Bindlib.box_apply (fun ts -> Meta(m,ts)) (Bindlib.box_array ts)

(** [_Meta_full m ts] is similar to [_Meta m ts] but works with a metavariable
    that is boxed. This is useful in very rare cases,  when metavariables need
    to be able to contain free term environment variables. Using this function
    in bad places is harmful for efficiency but not unsound. *)
let _Meta_full : meta Bindlib.box -> tbox array -> tbox = fun m ts ->
  Bindlib.box_apply2 (fun m ts -> Meta(m,ts)) m (Bindlib.box_array ts)

(** [_Patt i n ts] lifts a pattern variable to the {!type:tbox} type. *)
let _Patt : int option -> string -> tbox array -> tbox = fun i n ts ->
  Bindlib.box_apply (fun ts -> Patt(i,n,ts)) (Bindlib.box_array ts)

(** [_TEnv te ts] lifts a term environment to the {!type:tbox} type. *)
let _TEnv : tebox -> tbox array -> tbox = fun te ts ->
  Bindlib.box_apply2 (fun te ts -> TEnv(te,ts)) te (Bindlib.box_array ts)

(** [_Wild] injects the constructor [Wild] into the {!type:tbox} type. *)
let _Wild : tbox = Bindlib.box Wild

let _Plac : bool -> string option -> tbox = fun b n ->
  Bindlib.box (mk_Plac b n)

(** [_TRef r] injects the constructor [TRef(r)] into the {!type:tbox} type. It
    should be the case that [!r] is [None]. *)
let _TRef : term option ref -> tbox = fun r ->
  Bindlib.box (TRef(r))

(** [_LLet t a u] lifts let binding [let x := t : a in u<x>]. *)
let _LLet : tbox -> tbox -> tbinder Bindlib.box -> tbox =
  Bindlib.box_apply3 (fun a t u -> LLet(a, t, u))

(** [_TE_Vari x] injects a term environment variable [x] into the {!type:tbox}
    type so that it may be available for binding. *)
let _TE_Vari : tevar -> tebox = Bindlib.box_var

(** [_TE_None] injects the constructor [TE_None] into the {!type:tbox} type.*)
let _TE_None : tebox = Bindlib.box TE_None

(** [lift mk_appl t] lifts the {!type:term} [t] to the type {!type:tbox},
   using the function [mk_appl] in the case of an application. This has the
   effect of gathering its free variables, making them available for binding.
   Bound variable names are automatically updated in the process. *)
let lift : (tbox -> tbox -> tbox) -> term -> tbox = fun mk_appl ->
  let rec lift t =
  match unfold t with
  | Vari x      -> _Vari x
  | Type        -> _Type
  | Kind        -> _Kind
  | Symb _      -> Bindlib.box t
  | Prod(a,b)   -> _Prod (lift a) (lift_binder b)
  | Abst(a,t)   -> _Abst (lift a) (lift_binder t)
  | Appl(t,u)   -> mk_appl (lift t) (lift u)
  | Meta(r,m)   -> _Meta r (Array.map lift m)
  | Patt(i,n,m) -> _Patt i n (Array.map lift m)
  | TEnv(te,m)  -> _TEnv (lift_term_env te) (Array.map lift m)
  | Wild        -> _Wild
  | Plac (b, n) -> _Plac b n
  | TRef r      -> _TRef r
  | LLet(a,t,u) -> _LLet (lift a) (lift t) (lift_binder u)
  (* We do not use [Bindlib.box_binder] here because it is possible for a free
     variable to disappear from a term through metavariable instantiation. As
     a consequence we must traverse the whole term, even when we find a closed
     binder, so that the metadata on nested binders is also updated. *)
  and lift_binder b =
    let x, t = Bindlib.unbind b in Bindlib.bind_var x (lift t)
  and lift_term_env : term_env -> tebox = function
  | TE_Vari x -> _TE_Vari x
  | TE_None   -> _TE_None
  | TE_Some _ -> assert false (* Unreachable. *)
  in lift

(** [cleanup t] builds a copy of the {!type:term} [t] where every instantiated
   metavariable, instantiated term environment, and reference cell has been
   eliminated using {!val:unfold}. Another effect of the function is that the
   the names of bound variables are updated. This is useful to avoid any form
   of "visual capture" while printing terms. *)
let cleanup : term -> term =
  let mk_appl = Bindlib.box_apply2 (fun t u -> Appl(t,u)) in
  fun t -> Bindlib.unbox (lift mk_appl t)

(** [lift t] lifts the {!type:term} [t] to the type {!type:tbox}. This has the
   effect of gathering its free variables, making them available for binding.
   Bound variable names are automatically updated in the process. *)
let lift = lift _Appl<|MERGE_RESOLUTION|>--- conflicted
+++ resolved
@@ -325,14 +325,7 @@
 
 (** Create a new empty problem. *)
 let new_problem : unit -> problem = fun () ->
-<<<<<<< HEAD
-  let empty =
-    {to_solve  = []; unsolved = []; recompute = false; metas = MetaSet.empty}
-  in
-  ref empty
-=======
  ref {to_solve  = []; unsolved = []; recompute = false; metas = MetaSet.empty}
->>>>>>> facf3c1f
 
 (** [create_sym path expo prop opaq name typ impl] creates a new symbol with
    path [path], exposition [expo], property [prop], opacity [opaq], matching
