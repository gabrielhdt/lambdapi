(** High-level compilation functions. *)

open! Lplib
open Lplib.Extra

open Timed
open Sign
open Console
open Files

(** [gen_obj] indicates whether we should generate object files when compiling
    source files. The default behaviour is not te generate them. *)
let gen_obj = Stdlib.ref false

(** [parse_file fname] selects and runs the correct parser on file [fname], by
    looking at its extension. *)
let parse_file : string -> Syntax.ast = fun fname ->
  match Filename.check_suffix fname src_extension with
  | true  -> Parser.parse_file fname
  | false -> Parser.Dk.parse_file fname

(** [compile force path] compiles the file corresponding to [path], when it is
    necessary (the corresponding object file does not exist,  must be updated,
    or [force] is [true]).  In that case,  the produced signature is stored in
    the corresponding object file. *)
let rec compile : bool -> Path.t -> Sign.t = fun force path ->
  let base = Files.module_to_file (List.map Lp_lexer.unquote path) in
  let src () =
    (* Searching for source is delayed because we may not need it
       in case of "ghost" signatures (such as for unification rules). *)
    let src = base ^ src_extension in
    let legacy = base ^ legacy_src_extension in
    match (Sys.file_exists src, Sys.file_exists legacy) with
    | (false, false) -> fatal_no_pos "File [%s.{lp|dk}] not found." base
    | (true , true ) -> fatal_no_pos "Both [%s] and [%s] exist." src legacy
    | (true , false) -> src
    | (false, true ) -> legacy
  in
  let obj = base ^ obj_extension in
  if List.mem path !loading then
    begin
      fatal_msg "Circular dependencies detected in [%s].\n" (src ());
      fatal_msg "Dependency stack for module [%a]:\n" Path.pp path;
      List.iter (fatal_msg "  - [%a]\n" Path.pp) !loading;
      fatal_no_pos "Build aborted."
    end;
  if PathMap.mem path !loaded then
    let sign = PathMap.find path !loaded in
    out 2 "Already loaded [%a]\n%!" Path.pp path; sign
  else if force || Files.more_recent (src ()) obj then
    begin
      let forced = if force then " (forced)" else "" in
      let src = src () in
      out 2 "Loading [%s]%s\n%!" src forced;
      loading := path :: !loading;
      let sign = Sig_state.create_sign path in
      let sig_st = Sig_state.of_sign sign in
      (* [sign] is added to [loaded] before processing the commands so that it
         is possible to qualify the symbols of the current modules. *)
      loaded := PathMap.add path sign !loaded;
      let handle ss c =
        Terms.Meta.reset_key_counter ();
<<<<<<< HEAD
        (* We provide the compilation function to the handle commands, so that
           "require" is able to compile files. *)
        let (ss, p) = Handle.handle_cmd (compile false) ss c in
=======
        let (ss, p, _) = Handle.handle_cmd ss c in
>>>>>>> 8505d235
        match p with
        | None       -> ss
        | Some(data) ->
            let (st,ts) = (data.pdata_p_state, data.pdata_tactics) in
            let e = data.pdata_expo in
            let st =
              List.fold_left
                (fun st tac -> fst (Tactics.handle_tactic ss e st tac))
                st ts
            in
            data.pdata_finalize ss st
      in
      ignore (List.fold_left handle sig_st (parse_file src));
      (* Removing private symbols from signature. *)
      let not_prv _ sym = not (Terms.is_private sym) in
      let not_prv_fst k s_ = not_prv k (fst s_) in
      sign.sign_symbols := StrMap.filter not_prv_fst !(sign.sign_symbols);
      sign.sign_builtins := StrMap.filter not_prv !(sign.sign_builtins);
      sign.sign_unops := StrMap.filter not_prv_fst !(sign.sign_unops);
      sign.sign_binops := StrMap.filter not_prv_fst !(sign.sign_binops);
      if Stdlib.(!gen_obj) then Sign.write sign obj;
      loading := List.tl !loading;
      out 1 "Checked [%s]\n%!" src; sign
    end
  else
    begin
      out 2 "Loading [%s]\n%!" (src ());
      let sign = Sign.read obj in
      PathMap.iter (fun mp _ -> ignore (compile false mp)) !(sign.sign_deps);
      loaded := PathMap.add path sign !loaded;
      Sign.link sign;
      out 2 "Loaded  [%s]\n%!" obj; sign
    end

(** [recompile] indicates whether we should recompile files who have an object
    file that is already up to date. Note that this flag only applies to files
    that are given on the command line explicitly, not their dependencies. *)
let recompile = Stdlib.ref false

(** [compile_file fname] is the main compiling function. It is called from the
    main program exclusively. *)
let compile_file : file_path -> Sign.t = fun fname ->
  Package.apply_config fname;
  (* Compute the module path (checking the extension). *)
  let mp = Files.file_to_module fname in
  (* Run compilation. *)
  compile Stdlib.(!recompile) mp
(** Pure wrappers around compilation functions. Functions provided perform the
    same computations as the ones defined earlier, but restores the state when
    they have finished. An optional library mapping or state can be passed as
    argument to change the settings. *)
module Pure : sig
  val compile : ?lm:string -> ?st:State.t -> bool -> Path.t -> Sign.t
  val compile_file : ?lm:string -> ?st:State.t -> file_path -> Sign.t
end = struct

  (* [pure_apply_cfg ?lm ?st f] is function [f] but pure (without side
     effects).  The side effects taken into account occur in
     {!val:Console.State.t}, {!val:Files.lib_mappings} and in the meta
     variable counter {!module:Terms.Meta}. Arguments [?lm] allows to set the
     library mappings and [?st] sets the state. *)
  let pure_apply_cfg : ?lm:string -> ?st:State.t -> ('a -> 'b) -> 'a -> 'b =
    fun ?lm ?st f x ->
    let libmap = !lib_mappings in
    State.push ();
    Option.iter new_lib_mapping lm;
    Option.iter State.apply st;
    let restore () =
      State.pop ();
      lib_mappings := libmap
    in
    try
      let res = f x in
      restore (); res
    with e -> restore (); raise e

  let compile ?lm ?st force path =
    let f (force, path) = compile force path in
    pure_apply_cfg ?lm ?st f (force, path)

  let compile_file ?lm ?st = pure_apply_cfg ?lm ?st compile_file
end<|MERGE_RESOLUTION|>--- conflicted
+++ resolved
@@ -60,13 +60,9 @@
       loaded := PathMap.add path sign !loaded;
       let handle ss c =
         Terms.Meta.reset_key_counter ();
-<<<<<<< HEAD
         (* We provide the compilation function to the handle commands, so that
            "require" is able to compile files. *)
-        let (ss, p) = Handle.handle_cmd (compile false) ss c in
-=======
-        let (ss, p, _) = Handle.handle_cmd ss c in
->>>>>>> 8505d235
+        let (ss, p, _) = Handle.handle_cmd (compile false) ss c in
         match p with
         | None       -> ss
         | Some(data) ->
