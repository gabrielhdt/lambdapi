--- conflicted
+++ resolved
@@ -67,19 +67,15 @@
    [ps] and returns the new proof state. This function fails gracefully in
    case of error. *)
 let handle_tactic :
-<<<<<<< HEAD
-  Sig_state.t -> Terms.expo -> proof_state -> p_term p_tactic -> proof_state =
-=======
-  Sig_state.t -> Terms.expo -> proof_state -> p_tactic ->
+  Sig_state.t -> Terms.expo -> proof_state -> p_term p_tactic ->
     proof_state * Queries.result =
->>>>>>> e6704d44
   fun ss e ps tac ->
   if !log_enabled then
     begin
       (match ps.proof_goals with
        | g::_ -> log_tact "%a" Proof.Goal.pp g
        | [] -> ());
-      log_tact "%a" Pretty.tactic tac
+      log_tact "%a" P_terms.Pp.tactic tac
     end;
   match tac.elt with
   | P_tac_query(q) -> ps, Queries.handle_query ss (Some ps) q
@@ -130,12 +126,8 @@
   | P_tac_fail -> fatal tac.pos "Call to tactic \"fail\""
 
 let handle_tactic :
-<<<<<<< HEAD
-  Sig_state.t -> Terms.expo -> proof_state -> p_term p_tactic -> proof_state =
-=======
-  Sig_state.t -> Terms.expo -> proof_state -> p_tactic ->
+  Sig_state.t -> Terms.expo -> proof_state -> p_term p_tactic ->
     proof_state * Queries.result =
->>>>>>> e6704d44
   fun ss exp ps tac ->
   try handle_tactic ss exp ps tac
   with Fatal(_,_) as e -> out 1 "%a" Proof.pp_goals ps; raise e