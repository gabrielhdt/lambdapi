(** Toplevel commands. *)

open! Lplib

open Console
open Terms
open Pos
open Syntax
open Proof
open Print
open P_terms
open Timed

(** Logging function for tactics. *)
let log_tact = new_logger 't' "tact" "tactics"
let log_tact = log_tact.logger

(** [tac_solve pos ps] tries to simplify the unification goals of the proof
   state [ps] and fails if constraints are unsolvable. *)
let tac_solve : popt -> proof_state -> proof_state = fun pos ps ->
  try
    let gs_typ, gs_unif = List.partition is_typ ps.proof_goals in
    let to_solve = List.map get_constr gs_unif in
    let new_cs = Unif.solve {empty_problem with to_solve} in
    let new_gs_unif = List.map (fun c -> Unif c) new_cs in
    (* remove in [gs_typ] the goals that have been instantiated. *)
    let goal_has_no_meta_value = function
      | Unif _ -> true
      | Typ gt ->
          match !(gt.goal_meta.meta_value) with
          | Some _ -> false
          | None -> true
    in
    let gs_typ = List.filter goal_has_no_meta_value gs_typ in
    {ps with proof_goals = new_gs_unif @ gs_typ}
  with Unif.Unsolvable -> fatal pos "Unification goals are unsatisfiable."

(** [tac_refine pos ps t] refines the focused typing goal with [t]. *)
let tac_refine : popt -> proof_state -> term -> proof_state =
  fun pos ps t ->
  match ps.proof_goals with
  | [] -> fatal pos "No remaining goals."
  | Unif _::_ -> fatal pos "Not a typing goal."
  | Typ gt::gs ->
      log_tact "refine [%a] with [%a]" pp_meta gt.goal_meta pp_term t;
      if Basics.occurs gt.goal_meta t then fatal pos "Circular refinement.";
      (* Check that [t] is well-typed. *)
      let c = Env.to_ctxt gt.goal_hyps in
      log_tact "check %a ..." pp_typing (c,t,gt.goal_type);
      match Infer.check_noexn c t gt.goal_type with
      | None -> fatal pos "[%a] cannot have type [%a]."
                  pp_term t pp_term gt.goal_type
      | Some to_solve ->
          (* Instantiation. Use Unif.instantiate instead ? *)
          Meta.set gt.goal_meta
            (Bindlib.unbox (Bindlib.bind_mvar (Env.vars gt.goal_hyps)
                              (lift t)));
          (* Convert the metas of [t] not in [gs] into new goals. *)
          let gs = add_goals_of_metas (Basics.get_metas true t) gs in
          let proof_goals = List.rev_map (fun c -> Unif c) to_solve @ gs in
          tac_solve pos {ps with proof_goals}

(** [handle_tactic ss e ps tac] applies tactic [tac] in the proof state
   [ps] and returns the new proof state. This function fails gracefully in
   case of error. *)
let handle_tactic :
<<<<<<< HEAD
  Sig_state.t -> Terms.expo -> Proof.t -> p_term p_tactic -> Proof.t =
=======
  Sig_state.t -> Terms.expo -> proof_state -> p_tactic -> proof_state =
>>>>>>> 940662a1
  fun ss e ps tac ->
  match tac.elt with
  | P_tac_query(q) -> Queries.handle_query ss (Some ps) q; ps
  | P_tac_solve -> tac_solve tac.pos ps
  | P_tac_focus(i) ->
      (try {ps with proof_goals = List.swap i ps.proof_goals}
      with Invalid_argument _ -> fatal tac.pos "Invalid goal index.")
  | P_tac_refine(pt) ->
      let env = Proof.focus_env (Some ps) in
      tac_refine tac.pos ps (Scope.scope_term e ss env pt)
  | P_tac_intro(idopts) ->
      let env = Proof.focus_env (Some ps) in
      let t = Scope.scope_term e ss env (P.abst_list idopts P.wild) in
      tac_refine tac.pos ps t
  | P_tac_apply(pt) ->
      let env = Proof.focus_env (Some ps) in
      let t = Scope.scope_term e ss env pt in
      (* Compute the product arity of the type of [t]. *)
      let n =
        match Infer.infer_noexn (Env.to_ctxt env) t with
        | None -> fatal tac.pos "[%a] is not typable." pp_term t
        | Some (a, to_solve) -> Basics.count_products a
      in
      (*FIXME: this does not take into account implicit arguments. *)
      let t = if n <= 0 then t
              else Scope.scope_term e ss env (P.appl_wild pt n) in
      tac_refine tac.pos ps t
  | P_tac_simpl ->
      (match ps.proof_goals with
       | [] -> fatal tac.pos "No remaining goals."
       | g::gs -> {ps with proof_goals = Goal.simpl g :: gs})
  | P_tac_rewrite(b,po,pt) ->
      let env = Proof.focus_env (Some ps) in
      let po = Option.map (Scope.scope_rw_patt ss env) po in
      let t = Scope.scope_term e ss env pt in
      tac_refine tac.pos ps (Rewrite.rewrite ss tac.pos ps b po t)
  | P_tac_refl ->
      tac_refine tac.pos ps (Rewrite.reflexivity ss tac.pos ps)
  | P_tac_sym ->
      tac_refine tac.pos ps (Rewrite.symmetry ss tac.pos ps)
  | P_tac_why3(config) ->
      (match ps.proof_goals with
       | [] -> fatal tac.pos "No remaining goals."
       | Unif _::_ -> fatal tac.pos "Not a typing goal."
       | Typ gt::_ ->
           tac_refine tac.pos ps (Why3_tactic.handle ss tac.pos config gt))
  | P_tac_fail -> fatal tac.pos "Call to tactic \"fail\""

let handle_tactic :
<<<<<<< HEAD
  Sig_state.t -> Terms.expo -> Proof.t -> p_term p_tactic -> Proof.t =
=======
  Sig_state.t -> Terms.expo -> proof_state -> p_tactic -> proof_state =
>>>>>>> 940662a1
  fun ss exp ps tac ->
  try handle_tactic ss exp ps tac
  with Fatal(_,_) as e -> out 1 "%a" Proof.pp_goals ps; raise e<|MERGE_RESOLUTION|>--- conflicted
+++ resolved
@@ -64,11 +64,7 @@
    [ps] and returns the new proof state. This function fails gracefully in
    case of error. *)
 let handle_tactic :
-<<<<<<< HEAD
-  Sig_state.t -> Terms.expo -> Proof.t -> p_term p_tactic -> Proof.t =
-=======
-  Sig_state.t -> Terms.expo -> proof_state -> p_tactic -> proof_state =
->>>>>>> 940662a1
+  Sig_state.t -> Terms.expo -> proof_state -> p_term p_tactic -> proof_state =
   fun ss e ps tac ->
   match tac.elt with
   | P_tac_query(q) -> Queries.handle_query ss (Some ps) q; ps
@@ -118,11 +114,7 @@
   | P_tac_fail -> fatal tac.pos "Call to tactic \"fail\""
 
 let handle_tactic :
-<<<<<<< HEAD
-  Sig_state.t -> Terms.expo -> Proof.t -> p_term p_tactic -> Proof.t =
-=======
-  Sig_state.t -> Terms.expo -> proof_state -> p_tactic -> proof_state =
->>>>>>> 940662a1
+  Sig_state.t -> Terms.expo -> proof_state -> p_term p_tactic -> proof_state =
   fun ss exp ps tac ->
   try handle_tactic ss exp ps tac
   with Fatal(_,_) as e -> out 1 "%a" Proof.pp_goals ps; raise e