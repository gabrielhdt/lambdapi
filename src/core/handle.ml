(** Toplevel commands. *)

open! Lplib
open Lplib.Extra

open Timed
open Console
open Terms
open Sign
open Pos
open Files
open Syntax
open P_terms
open Sig_state
open Scope
open Print
open Proof

(** Logging function for command handling. *)
let log_hndl = new_logger 'h' "hndl" "command handling"
let log_hndl = log_hndl.logger

(* Register a check for the type of the builtin symbols "0" and "+1". *)
let _ =
  let register = Builtin.register_expected_type (Unif.eq_noexn []) pp_term in
  let expected_zero_type ss _pos =
    try
      match !((StrMap.find "+1" ss.builtins).sym_type) with
      | Prod(a,_) -> a
      | _ -> assert false
    with Not_found -> Meta (Meta.fresh Type 0, [||])
  in
  register "0" expected_zero_type;
  let expected_succ_type ss _pos =
    let typ_0 =
      try lift !((StrMap.find "0" ss.builtins).sym_type)
      with Not_found -> _Meta (Meta.fresh Type 0) [||]
    in
    Bindlib.unbox (_Impl typ_0 typ_0)
  in
  register "+1" expected_succ_type

(** Representation of a yet unchecked proof. The structure is initialized when
    the proof mode is entered, and its finalizer is called when the proof mode
    is exited (i.e., when a terminator like “end” is used).  Note that tactics
    do not work on this structure directly,  although they act on the contents
    of its [pdata_p_state] field. *)
type 't proof_data =
  { pdata_stmt_pos : Pos.popt (* Position of the proof's statement.  *)
  ; pdata_p_state  : Proof.t  (* Initial proof state for the proof.  *)
  ; pdata_tactics  : 't p_tactic list (* Tactics for the proof.      *)
  ; pdata_finalize : sig_state -> Proof.t -> sig_state (* Finalizer. *)
  ; pdata_end_pos  : Pos.popt (* Position of the proof's terminator. *)
  ; pdata_expo     : Terms.expo (* Allow use of private symbols      *) }

(** [handle_open pos ss p] handles the command [open p] with [ss] as the
   signature state. On success, an updated signature state is returned. *)
let handle_open : popt -> sig_state -> Path.t -> sig_state =
    fun pos ss p ->
  (* Obtain the signature corresponding to [m]. *)
  let sign =
    try PathMap.find p !(Sign.loaded) with Not_found ->
      (* The signature has not been required... *)
      fatal pos "Module [%a] has not been required." Path.pp p
  in
  (* Open the module. *)
  open_sign ss sign

(** [handle_require b pos ss p] handles the command [require p] (or [require
   open p] if b is true) with [ss] as the signature state. On success, an
   updated signature state is returned. *)
let handle_require : bool -> popt -> sig_state -> Path.t -> sig_state =
    fun b pos ss p ->
  (* Check that the module has not already been required. *)
  if PathMap.mem p !(ss.signature.sign_deps) then
    fatal pos "Module [%a] is already required." Path.pp p;
  (* Add the dependency (it was compiled already while parsing). *)
  ss.signature.sign_deps := PathMap.add p [] !(ss.signature.sign_deps);
  if b then handle_open pos ss p else ss

(** [handle_modifiers ms] verifies that the modifiers in [ms] are compatible.
    If so, they are returned as a tuple, otherwise, the incompatible modifiers
    are returned. *)
let handle_modifiers : p_modifier list -> (prop * expo * match_strat) =
  fun ms ->
  let die (ms: p_modifier list) =
    let modifier oc (m: p_modifier) =
      Format.fprintf oc "%a:\"%a\"" Pos.print_short m.pos Pretty.modifier m
    in
    fatal_no_pos "%a" (List.pp modifier "; ") ms
  in
  let prop = List.filter is_prop ms in
  let prop =
    match prop with
    | _::_::_ ->
        fatal_msg "Only one property modifier can be used, \
                   %d have been found: " (List.length prop);
        die prop
    | [{elt=P_prop(p); _}] -> p
    | [] -> Defin
    | _ -> assert false
  in
  let expo = List.filter is_expo ms in
  let expo =
    match expo with
    | _::_::_ ->
        fatal_msg "Only one exposition marker can be used, \
                   %d have been found: " (List.length expo);
        die expo
    | [{elt=P_expo(e); _}] -> e
    | [] -> Public
    | _ -> assert false
  in
  let mstrat = List.filter is_mstrat ms in
  let mstrat =
    match mstrat with
    | _::_::_ ->
        fatal_msg "Only one strategy modifier can be used, \
                   %d have been found: " (List.length mstrat);
        die mstrat
    | [{elt=P_mstrat(s); _ }] -> s
    | [] -> Eager
    | _ -> assert false
  in
  (prop, expo, mstrat)

(** [handle_require_as pos ss p id] handles the command [require p as id] with
    [ss] as the signature state. On success, an updated signature state is
    returned. *)
let handle_require_as : popt -> sig_state -> Path.t -> ident -> sig_state =
  fun pos ss p id ->
  let ss = handle_require false pos ss p in
  let aliases = StrMap.add id.elt p ss.aliases in
  let path_map = PathMap.add p id.elt ss.path_map in
  {ss with aliases; path_map}

(** [handle_symbol ss e p strat x xs a] handles the command
    [e p strat symbol x xs : a] with [ss] as the signature state.
    On success, an updated signature state and the new symbol are returned. *)
let handle_symbol :
<<<<<<< HEAD
  sig_state -> expo -> prop -> match_strat -> ident -> p_term p_arg list ->
=======
  sig_state -> expo -> prop -> match_strat -> ident -> p_args list ->
>>>>>>> e320d9e4
  p_type -> sig_state * sym = fun ss e p strat x xs a ->
  let scope_basic exp = Scope.scope_term exp ss Env.empty in
  (* We check that [x] is not already used. *)
  if Sign.mem ss.signature x.elt then
    fatal x.pos "Symbol [%s] already exists." x.elt;
  (* Desugaring of arguments of [a]. *)
  let a = if xs = [] then a else Pos.none (P_Prod(xs, a)) in
  (* Obtaining the implicitness of arguments. *)
  let impl = Scope.get_implicitness a in
  (* We scope the type of the declaration. *)
  let a = scope_basic e a in
  (* We check that [a] is typable by a sort. *)
  Infer.check_sort Unif.solve_noexn x.pos [] a;
  (* We check that no metavariable remains. *)
  if Basics.has_metas true a then
    (fatal_msg "The type of [%s] has unsolved metavariables.\n" x.elt;
     fatal x.pos "We have %s : %a." x.elt pp_term a);
  (* Actually add the symbol to the signature and the state. *)
  out 3 "(symb) %s : %a\n" x.elt pp_term a;
  let sig_symbol = {expo=e;prop=p;mstrat=strat;ident=x;typ=a;impl;def=None} in
  add_symbol ss sig_symbol

(** [handle_rule ss syms r] checks rule [r], adds it in [ss] and returns the
   set [syms] extended with the symbol [s] defined by [r]. However, it does
   not update the decision tree of [s]. *)
let handle_rule : sig_state -> p_rule -> sym = fun ss r ->
  let pr = scope_rule false ss r in
  let sym = pr.elt.pr_sym in
  if !(sym.sym_def) <> None then
    fatal pr.pos "Rewriting rules cannot be given for defined symbol [%s]."
      sym.sym_name;
  let rule = Sr.check_rule pr in
  Sign.add_rule ss.signature sym rule;
  out 3 "(rule) %a\n" pp_rule (sym, rule);
  sym

(** [handle_rules ss rs] handles the rules [rs] in signature state [ss], and
   update the decision trees of the symboles defined by [rs]. *)
let handle_rules : sig_state -> p_rule list -> sig_state = fun ss rs ->
  let handle_rule syms r = SymSet.add (handle_rule ss r) syms in
  let syms = List.fold_left handle_rule SymSet.empty rs in
  SymSet.iter Tree.update_dtree syms;
  ss

(** [data_proof] returns the datas needed for the symbol or definition
    [sig_symbol] to be added in the signature and the [goals] we wish to prove
    with the proof script [ts pe]. [pdata_expo] sets the authorized exposition
    of the symbols used in the proof script : Public (= only public symbols)
    or Privat (= public and private symbols) *)
let data_proof : sig_symbol -> expo -> p_term p_tactic list ->
  p_proof_end -> Goal.t list -> meta option -> p_term proof_data =
  fun sig_symbol pdata_expo ts pe goals proof_term ->
  let ident = sig_symbol.ident in
  let typ   = sig_symbol.typ   in
  let def   = sig_symbol.def   in
  let pos = ident.pos in
  (* Initialize proof state and save configuration data. *)
  let ps = {proof_name = ident ; proof_term ; proof_goals = goals} in
  Console.State.push ();
  (* Build proof checking data. *)
  let finalize ss ps =
    Console.State.pop ();
    match pe.elt with
    | P_proof_abort ->
      (* Just ignore the command, with a warning. *)
      wrn pos "Proof aborted."; ss
    | _ ->
      (* We try to solve remaining unification goals. *)
      let ps = Tactics.solve_tac ps pos in
      (* We check that no metavariable remains. *)
      if Basics.has_metas true typ then
        begin
          fatal_msg "The type of [%s] has unsolved metavariables.\n"
            ident.elt;
          fatal ident.pos "We have %s : %a." ident.elt pp_term typ
        end;
      begin
        match def with
        | Some(t) ->
          if Basics.has_metas true t then
            begin
              fatal_msg
                "The definition of [%s] has unsolved metavariables.\n"
                ident.elt;
              fatal ident.pos "We have %s : %a ≔ %a."
                ident.elt pp_term typ pp_term t
            end;
        | None -> ()
      end;
      match pe.elt with
      | P_proof_abort -> assert false (* Handled above *)
      | P_proof_admit ->
        (* If the proof is finished, display a warning. *)
        if finished ps then
          wrn pos "The proof is finished. You can use 'end' instead.";
        (* Add a symbol corresponding to the proof, with a warning. *)
        out 3 "(symb) %s (admit)\n" ident.elt;
        wrn pos "Proof admitted.";
        fst (add_symbol ss sig_symbol)
      | P_proof_end   ->
        (* Check that the proof is indeed finished. *)
        if not (finished ps) then
          (out 1 "%a" Proof.pp_goals ps;
           fatal pos "The proof is not finished.");
        (* Add a symbol corresponding to the proof. *)
        out 3 "(symb) %s (end)\n" ident.elt;
        fst (add_symbol ss sig_symbol)
  in
  let data =
    { pdata_stmt_pos = pos ; pdata_p_state = ps ; pdata_tactics = ts
    ; pdata_finalize = finalize ; pdata_end_pos = pe.pos
    ; pdata_expo = pdata_expo }
  in
  data

(** [handle_cmd ss cmd] tries to handle the command [cmd] with [ss] as the
    signature state. On success, an updated signature state is returned.  When
    [cmd] leads to entering the proof mode,  a [proof_data] is also  returned.
    This structure contains the list of the tactics to be executed, as well as
    the initial state of the proof.  The checking of the proof is then handled
    separately. Note that [Fatal] is raised in case of an error. *)
let handle_cmd : sig_state -> (p_term, p_rule) p_command ->
  sig_state * p_term proof_data option =
  fun ss cmd ->
  let scope_basic exp pt = Scope.scope_term exp ss Env.empty pt in
  match cmd.elt with
  | P_require(b,ps)              ->
      let ps = List.map (List.map fst) ps in
      (List.fold_left (handle_require b cmd.pos) ss ps, None)
  | P_require_as(p,id)           ->
      let id = Pos.make id.pos (fst id.elt) in
      (handle_require_as cmd.pos ss (List.map fst p) id, None)
  | P_open(ps)                   ->
      let ps = List.map (List.map fst) ps in
      (List.fold_left (handle_open cmd.pos) ss ps, None)
  | P_rules(rs)                  ->
      let handle_rule syms r = SymSet.add (handle_rule ss r) syms in
      let syms = List.fold_left handle_rule SymSet.empty rs in
      SymSet.iter Tree.update_dtree syms;
      (ss, None)
  | P_inductive(ms, p_ind_list)     ->
      (* Check modifiers. *)
      let (prop, e, mstrat) = handle_modifiers ms in
      if prop <> Defin then
        fatal cmd.pos "Property modifiers cannot be used on inductive types.";
      if mstrat <> Eager then
        fatal cmd.pos "Pattern matching strategy modifiers cannot be used on \
                       inductive types.";
      (* Add inductive types in the signature. *)
      let add_ind_sym (ss, ind_sym_list) p_ind =
        let (id, pt, _) = p_ind.elt in
        let (ss, ind_sym) = handle_symbol ss e Injec Eager id [] pt in
        (ss, ind_sym::ind_sym_list)
      in
      let (ss, ind_sym_list_rev) =
        List.fold_left add_ind_sym (ss, []) p_ind_list in
      (* Add constructors in the signature. *)
      let add_constructors (ss, cons_sym_list_list) p_ind =
        let (_, _, p_cons_list) = p_ind.elt in
        let add_cons_sym (ss, cons_sym_list) (id, pt) =
          let (ss, cons_sym) = handle_symbol ss e Const Eager id [] pt in
          (ss, cons_sym::cons_sym_list)
        in
        let (ss, cons_sym_list_rev) =
          List.fold_left add_cons_sym (ss, []) p_cons_list in
        (* Reverse the list of constructors previously computed to preserve
           the initial order. *)
        let cons_sym_list = List.rev cons_sym_list_rev in
        (ss, cons_sym_list::cons_sym_list_list)
      in
      let (ss, cons_sym_list_list_rev) =
        List.fold_left add_constructors (ss, []) p_ind_list
      in
      let ind_list =
        List.fold_left2 (fun acc x y -> (x,y)::acc) []
          ind_sym_list_rev cons_sym_list_list_rev
      in
      (* Compute data useful for generating the induction principles. *)
      let c = Inductive.get_config ss cmd.pos in
      let p_str, x_str = Inductive.gen_safe_prefixes ind_list in
      let ind_pred_map =
        Inductive.create_ind_pred_map cmd.pos c ind_list p_str x_str
      in
      (* Compute the induction principles. *)
      let rec_typ_list_rev =
        Inductive.gen_rec_types c ss cmd.pos ind_list ind_pred_map x_str
      in
      (* Add the induction principles in the signature. *)
      let add_recursor (ss, rec_sym_list) ind_sym rec_typ =
        let rec_name = Inductive.rec_name ind_sym in
        if Sign.mem ss.signature rec_name then
          fatal cmd.pos "Symbol [%s] already exists." rec_name;
        (* If [ind_sym] is a declared identifier, then [rec_sym] must be
           declared too. *)
        if StrSet.mem ind_sym.sym_name !(ss.signature.sign_idents) then
          Sign.add_ident ss.signature rec_name;
        let (ss, rec_sym) =
          out 3 "(symb) %s : %a\n" rec_name pp_term rec_typ;
          let sig_symbol =
            {expo = e;
             prop = Defin;
             mstrat = Eager;
             ident = Pos.make cmd.pos rec_name;
             typ = rec_typ;
             impl = [];
             def = None}
          in
          Sig_state.add_symbol ss sig_symbol
        in
        (ss, rec_sym::rec_sym_list)
      in
      let (ss, rec_sym_list) =
        List.fold_left2 add_recursor (ss, [])
          ind_sym_list_rev rec_typ_list_rev
      in
      (* Add recursor rules in the signature. *)
      with_no_wrn
        (Inductive.iter_rec_rules cmd.pos ind_list ind_pred_map)
        (fun r -> ignore (handle_rule ss r));
      List.iter Tree.update_dtree rec_sym_list;
      (* Store the inductive structure in the signature *)
      List.iter2
        (fun (ind_sym, cons_sym_list) rec_sym ->
          Sign.add_inductive ss.signature ind_sym cons_sym_list rec_sym)
        ind_list
        rec_sym_list;
      (ss, None)
  | P_symbol {p_sym_mod;p_sym_nam;p_sym_arg;p_sym_typ;p_sym_trm;p_sym_prf;
              p_sym_def} ->
    (* Check that this is a syntactically valid symbol declaration. *)
    begin
      match (p_sym_typ, p_sym_def, p_sym_trm, p_sym_prf) with
      | (None, true, None, Some _) -> fatal p_sym_nam.pos "missing type"
      | (   _, true, None, None  ) -> fatal p_sym_nam.pos "missing definition"
      | _ -> ()
    end;
    (* Get opacity. *)
    let op = List.exists Syntax.is_opaq p_sym_mod in
    (* Verify modifiers. *)
    let (prop, expo, mstrat) = handle_modifiers p_sym_mod in
    (* We check that [x] is not already used. *)
    if Sign.mem ss.signature p_sym_nam.elt then
      fatal p_sym_nam.pos "Symbol [%s] already exists." p_sym_nam.elt;
    let data =
      (* Desugaring of arguments and scoping of [p_sym_trm]. *)
      let pt, t =
        match p_sym_trm with
        | Some pt ->
            let pt =
              if p_sym_arg = [] then pt
              else Pos.make p_sym_nam.pos (P_Abst(p_sym_arg,pt))
            in
            Some pt, Some (scope_basic expo pt)
        | None -> None, None
      in
      (* Argument impliciteness. *)
      let ao, impl =
        match p_sym_typ with
        | None    -> (None, List.map (fun (_,_,impl) -> impl) p_sym_arg)
        | Some(a) ->
            let a =
              if p_sym_arg = [] then a
              else Pos.make p_sym_nam.pos (P_Prod(p_sym_arg,a))
            in
            (Some(a), Scope.get_implicitness a)
      in
      (* Scope the type and get its metavariables. *)
      let ao, metas_a =
        begin
          match ao with
          | Some a ->
            let a = scope_basic expo a in
            let metas_a = Basics.get_metas true a in
            Some a, metas_a
          | None -> None, MetaSet.empty
        end
      in
      (* Proof script *)
      let ts, pe =
        match pt, p_sym_prf with
        | Some pt, None ->
            [Pos.make pt.pos (P_tac_refine pt)],
            Pos.make (Pos.end_pos cmd.pos) P_proof_end
        | Some pt, Some(ts,pe) -> Pos.make pt.pos (P_tac_refine pt)::ts, pe
        | None, Some(ts,pe) -> ts, pe
        | None, None -> [], Pos.make (Pos.end_pos cmd.pos) P_proof_end
      in
      (* If [ao = Some a], then we check that [a] is typable by a sort and
         that [t] has type [a]. Otherwise, we try to infer the type of
         [t]. Unification goals are collected. *)
      let typ_goals_a = goals_of_metas metas_a in
      let proof_term, goals, sig_symbol, pdata_expo =
        let sort_goals, a = goals_of_typ p_sym_nam.pos ao t in
        (* And the main "type" goal *)
        let proof_term, typ_goal =
          if p_sym_def then
            let proof_term = Meta.fresh ~name:p_sym_nam.elt a 0 in
            let proof_goal = Goal.of_meta proof_term in
            Some proof_term, proof_goal :: typ_goals_a
          else
            None, typ_goals_a
        in
        let goals = sort_goals @ typ_goal in
        let sig_symbol =
          {expo;prop;mstrat;ident=p_sym_nam;typ=a;impl;def=t} in
        (* Depending on opacity : theorem = false / definition = true *)
        let pdata_expo =
          match p_sym_def, op, ao, prop, mstrat with
          (* Theorem *)
          | false,     _,      _ ,    _ ,     _  -> expo
          |     _, true ,      _ , Defin, Eager  -> Privat
          |     _, true ,      _ , _    , Eager  ->
            fatal cmd.pos "Property modifiers can't be used in theorems."
          |     _, true ,      _ , _    , _      ->
            fatal cmd.pos "Pattern matching strategy modifiers cannot \
                           be used in theorems."
          (* Definition *)
          |     _, false, _      , _    , Sequen ->
            fatal cmd.pos "Pattern matching strategy modifiers cannot \
                           be used in definitions."
          |     _, false, _      , _    , _      -> expo
        in
        proof_term, goals, sig_symbol, pdata_expo
      in
      data_proof sig_symbol pdata_expo ts pe goals proof_term
    in
    (ss, Some(data))
  | P_set(cfg)                 ->
      let ss =
        let with_path : Path.t -> qident -> qident = fun path qid ->
          let path = List.map (fun s -> (s, false)) path in
          Pos.make qid.pos (path, snd qid.elt)
        in
        match cfg with
        | P_config_builtin(s,qid) ->
            (* Set the builtin symbol [s]. *)
            if StrMap.mem s ss.builtins then
              fatal cmd.pos "Builtin [%s] already exists." s;
            let sym = find_sym ~prt:true ~prv:true false ss qid in
            Builtin.check ss cmd.pos s sym;
            out 3 "(conf) set builtin \"%s\" ≔ %a\n" s pp_symbol sym;
            add_builtin ss s sym
        | P_config_unop(unop)     ->
            let (s, prio, qid) = unop in
            let sym = find_sym ~prt:true ~prv:true false ss qid in
            (* Make sure the operator has a fully qualified [qid]. *)
            let unop = (s, prio, with_path sym.sym_path qid) in
            out 3 "(conf) %a %a\n" pp_symbol sym pp_hint (Prefix unop);
            add_unop ss s (sym, unop)
        | P_config_binop(binop)   ->
            let (s, assoc, prio, qid) = binop in
            (* Define the binary operator [sym]. *)
            let sym = find_sym ~prt:true ~prv:true false ss qid in
            (* Make sure the operator has a fully qualified [qid]. *)
            let binop = (s, assoc, prio, with_path sym.sym_path qid) in
            out 3 "(conf) %a %a\n" pp_symbol sym pp_hint (Infix binop);
            add_binop ss s (sym, binop);
        | P_config_ident(id)      ->
            Sign.add_ident ss.signature id;
            out 3 "(conf) declared identifier \"%s\"\n" id; ss
        | P_config_quant(qid)     ->
            let sym = find_sym ~prt:true ~prv:true false ss qid in
            out 3 "(conf) %a quantifier\n" pp_symbol sym;
            add_quant ss sym
        | P_config_unif_rule(h)   ->
            (* Approximately same processing as rules without SR checking. *)
            let pur = (scope_rule true ss h).elt in
            let urule =
              { lhs = pur.pr_lhs
              ; rhs = Bindlib.(unbox (bind_mvar pur.pr_vars pur.pr_rhs))
              ; arity = List.length pur.pr_lhs
              ; arities = pur.pr_arities
              ; vars = pur.pr_vars
              ; xvars_nb = pur.pr_xvars_nb }
            in
            Sign.add_rule ss.signature Unif_rule.equiv urule;
            Tree.update_dtree Unif_rule.equiv;
            out 3 "(hint) [%a]\n" Print.pp_rule (Unif_rule.equiv, urule); ss
      in
      (ss, None)
  | P_query(q)                 ->
      Queries.handle_query ss None q; (ss, None)

(** [too_long] indicates the duration after which a warning should be given to
    indicate commands that take too long to execute. *)
let too_long = Stdlib.ref infinity

(** [handle_cmd ss cmd] adds to the previous [handle_cmd] some
    exception handling. In particular, the position of [cmd] is used on errors
    that lack a specific position. All exceptions except [Timeout] and [Fatal]
    are captured, although they should not occur. *)
let handle_cmd : sig_state -> (p_term, p_rule) p_command ->
  sig_state * p_term proof_data option =
  fun ss cmd ->
  Print.sig_state := ss;
  try
    let (tm, ss) = time (handle_cmd ss) cmd in
    if Stdlib.(tm >= !too_long) then
      wrn cmd.pos "It took %.2f seconds to handle the command." tm;
    ss
  with
  | Timeout                as e -> raise e
  | Fatal(Some(Some(_)),_) as e -> raise e
  | Fatal(None         ,m)      -> fatal cmd.pos "Error on command.\n%s" m
  | Fatal(Some(None)   ,m)      -> fatal cmd.pos "Error on command.\n%s" m
  | e                           ->
      fatal cmd.pos "Uncaught exception [%s]." (Printexc.to_string e)<|MERGE_RESOLUTION|>--- conflicted
+++ resolved
@@ -138,11 +138,7 @@
     [e p strat symbol x xs : a] with [ss] as the signature state.
     On success, an updated signature state and the new symbol are returned. *)
 let handle_symbol :
-<<<<<<< HEAD
-  sig_state -> expo -> prop -> match_strat -> ident -> p_term p_arg list ->
-=======
-  sig_state -> expo -> prop -> match_strat -> ident -> p_args list ->
->>>>>>> e320d9e4
+  sig_state -> expo -> prop -> match_strat -> ident -> p_term p_args list ->
   p_type -> sig_state * sym = fun ss e p strat x xs a ->
   let scope_basic exp = Scope.scope_term exp ss Env.empty in
   (* We check that [x] is not already used. *)
