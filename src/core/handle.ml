--- conflicted
+++ resolved
@@ -208,13 +208,8 @@
       let ps = List.map (List.map fst) ps in
       (List.fold_left (handle_require compile b cmd.pos) ss ps, None, None)
   | P_require_as(p,id) ->
-<<<<<<< HEAD
       let id = File_management.Pos.make id.pos (fst id.elt) in
-      (handle_require_as cmd.pos ss (List.map fst p) id, None)
-=======
-      let id = Pos.make id.pos (fst id.elt) in
       (handle_require_as compile cmd.pos ss (List.map fst p) id, None, None)
->>>>>>> d4a0f349
   | P_open(ps) ->
       let ps = List.map (List.map fst) ps in
       (List.fold_left (handle_open cmd.pos) ss ps, None, None)
@@ -370,21 +365,10 @@
          to be well-typed. *)
       let proof_goals, a = Proof.goals_of_typ pos ao t in
       (* Add the metas of [a] as goals. *)
-<<<<<<< HEAD
       let proof_goals = Proof.add_goals_of_metas metas_a proof_goals in
-      (* Add the definition as focused goal so that we can refine on it. *)
-      let proof_term, proof_goals =
-        if p_sym_def then
-          let m =  Meta.fresh ~name:id a 0 in
-          Some m, Proof.Goal.of_meta m :: proof_goals
-        else None, proof_goals
-      in
-=======
-      let proof_goals = add_goals_of_metas metas_a proof_goals in
       (* Add the definition as goal so that we can refine on it. *)
       let proof_term =
         if p_sym_def then Some (Meta.fresh ~name:id a 0) else None in
->>>>>>> d4a0f349
       (* Get tactics and proof end. *)
       let ts, pe =
         match p_sym_prf with
