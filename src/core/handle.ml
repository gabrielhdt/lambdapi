--- conflicted
+++ resolved
@@ -194,31 +194,19 @@
     This structure contains the list of the tactics to be executed, as well as
     the initial state of the proof.  The checking of the proof is then handled
     separately. Note that [Fatal] is raised in case of an error. *)
-<<<<<<< HEAD
 let handle_cmd : (Path.t -> Sign.t) -> sig_state -> p_command ->
-  sig_state * proof_data option = fun compile ss cmd ->
-=======
-let handle_cmd : sig_state -> p_command ->
-    sig_state * proof_data option * Queries.result =
-  fun ss cmd ->
->>>>>>> 8505d235
+  sig_state * proof_data option * Queries.result =
+fun compile ss cmd ->
   let scope_basic exp pt = Scope.scope_term exp ss Env.empty pt in
   match cmd.elt with
   | P_query(q) ->
       let res = Queries.handle_query ss None q in (ss, None, res)
   | P_require(b,ps) ->
       let ps = List.map (List.map fst) ps in
-<<<<<<< HEAD
-      (List.fold_left (handle_require compile b cmd.pos) ss ps, None)
+      (List.fold_left (handle_require compile b cmd.pos) ss ps, None, None)
   | P_require_as(p,id) ->
       let id = Pos.make id.pos (fst id.elt) in
-      (handle_require_as compile cmd.pos ss (List.map fst p) id, None)
-=======
-      (List.fold_left (handle_require b cmd.pos) ss ps, None, None)
-  | P_require_as(p,id) ->
-      let id = Pos.make id.pos (fst id.elt) in
-      (handle_require_as cmd.pos ss (List.map fst p) id, None, None)
->>>>>>> 8505d235
+      (handle_require_as compile cmd.pos ss (List.map fst p) id, None, None)
   | P_open(ps) ->
       let ps = List.map (List.map fst) ps in
       (List.fold_left (handle_open cmd.pos) ss ps, None, None)
@@ -522,14 +510,9 @@
     exception handling. In particular, the position of [cmd] is used on errors
     that lack a specific position. All exceptions except [Timeout] and [Fatal]
     are captured, although they should not occur. *)
-<<<<<<< HEAD
 let handle_cmd : (Path.t -> Sign.t) -> sig_state -> p_command ->
-  sig_state * proof_data option = fun compile ss cmd ->
-=======
-let handle_cmd : sig_state -> p_command ->
-   sig_state * proof_data option * Queries.result =
-  fun ss cmd ->
->>>>>>> 8505d235
+  sig_state * proof_data option * Queries.result =
+ fun compile ss cmd ->
   Print.sig_state := ss;
   try
     let (tm, ss) = time (handle_cmd compile ss) cmd in
