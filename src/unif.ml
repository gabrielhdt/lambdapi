--- conflicted
+++ resolved
@@ -77,7 +77,7 @@
 
 (** [try_hints ctx s t] tries to solve unification problem [ctx ⊢ s ≡ t] using
     declared unification hints. *)
-let try_hints : Ctxt.t -> term -> term -> unif_constrs option =
+let try_hints : ctxt -> term -> term -> unif_constrs option =
   fun ctx s t ->
   if !log_enabled then log_unif "hint [%a]" pp_constr (ctx,s,t);
   let exception No_match in
@@ -123,29 +123,18 @@
   let (h1, ts1) = Eval.whnf_stk t1 [] in
   let (h2, ts2) = Eval.whnf_stk t2 [] in
   if !log_enabled then
-<<<<<<< HEAD
-    log_unif "solve %a ⊢ %a ≡ %a"
-      pp_ctxt ctx pp (add_args h1 ts1) pp (add_args h2 ts2);
-=======
     log_unif "solve %a%a ≡ %a"
       wrap_ctxt ctx pp (add_args h1 ts1) pp (add_args h2 ts2);
->>>>>>> 3048c064
 
   let add_to_unsolved () =
     let t1 = add_args h1 ts1 in
     let t2 = add_args h2 ts2 in
-<<<<<<< HEAD
-    if Eval.eq_modulo ~ctx t1 t2 then solve p else
+    if Eval.eq_modulo ctx t1 t2 then solve p else
     (* Try to solve using hints before adding to unsolved. *)
     match try_hints ctx t1 t2 with
       | None     -> solve {p with unsolved = (ctx,t1,t2) :: p.unsolved}
       | Some([]) -> assert false (* Hints shouldn't have been necessary *)
       | Some(cs) -> solve {p with to_solve = cs @ p.to_solve}
-=======
-    if Eval.eq_modulo ctx t1 t2 then solve p else
-    (* Keep the context *)
-    solve {p with unsolved = (ctx,t1,t2) :: p.unsolved}
->>>>>>> 3048c064
   in
 
   let error () =
