(************************************************************************)
(* The λΠ-modulo Interactive Proof Assistant                            *)
(************************************************************************)

(************************************************************************)
(* λΠ-modulo serialization arguments                                    *)
(* Copyright 2018 MINES ParisTech -- Dual License LGPL 2.1 / GPL3+      *)
(* Written by: Emilio J. Gallego Arias                                  *)
(************************************************************************)
(* Status: Very Experimental                                            *)
(************************************************************************)

open Core
open! Lplib

module LSP = Lsp_base

(* exception NoPosition of string *)

(* Buffer for storing the log messages *)
let lp_logger = Buffer.create 100

<<<<<<< HEAD
let interval_of_pos : Pos.pos -> Range.t = fun p ->
  let open Range in
  let start : point = make_point p.start_line p.start_col in
  let finish : point = make_point p.end_line p.end_col in
  make_interval start finish

=======
>>>>>>> f13e92f5
type doc_node =
  { ast   : Pure.Command.t
  ; exec  : bool
  (*; tactics : Proof.Tactic.t list*)
  ; goals : (Pure.goal list * Pos.popt) list
  }

(* Private. A doc is a list of nodes for now. The first element in
   the list is assumed to be the tip of the document. The initial
   document is the empty list.
*)
type t = {
  uri : string;
  version: int;
  text : string;
  mutable root  : Pure.state; (* Only mutated after parsing. *)
  mutable final : Pure.state; (* Only mutated after parsing. *)
  nodes : doc_node list;
  logs : (string * Pos.popt) list;
  map : (Syntax.p_module_path * string) RangeMap.t;
}

let option_default o1 d =
  match o1 with | None -> d | Some x -> x

let mk_error ~doc pos msg =
  LSP.mk_diagnostics ~uri:doc.uri ~version:doc.version [pos, 1, msg, None]

let buf_get_and_clear buf =
  let res = Buffer.contents buf in
  Buffer.clear buf; res

let process_pstep (pstate,diags,logs) tac =
  let open Pure in
  let tac_loc = Tactic.get_pos tac in
  let hndl_tac_res = handle_tactic pstate tac in
  let logs = (buf_get_and_clear lp_logger, tac_loc) :: logs in
  match hndl_tac_res with
  | Tac_OK (pstate, qres) ->
    let goals = Some (current_goals pstate) in
    let qres = match qres with None -> "OK" | Some x -> x in
    pstate, (tac_loc, 4, qres, goals) :: diags, logs
  | Tac_Error(loc,msg) ->
    let loc = option_default loc tac_loc in
    pstate, (loc, 1, msg, None) :: diags, logs

let process_proof pstate tacs logs =
  List.fold_left process_pstep (pstate,[],logs) tacs

let get_goals dg_proof =
  let rec get_goals_aux goals dg_proof =
    match dg_proof with
    | [] -> goals
    | (loc,_,_, Some goalsList)::s ->
        let g = (goals @ [goalsList, loc]) in get_goals_aux g s
    | (loc,_,_,None)::s ->
        let goals = (goals @ [[], loc]) in get_goals_aux goals s
  in get_goals_aux [] dg_proof
(* XXX: Imperative problem *)
let process_cmd _file (nodes,st,dg,logs) ast =
  let open Pure in
  (* let open Timed in *)
  (* XXX: Capture output *)
  (* Console.out_fmt := lp_fmt;
   * Console.err_fmt := lp_fmt; *)
  let cmd_loc = Command.get_pos ast in
  let hndl_cmd_res = handle_command st ast in
  let logs = (buf_get_and_clear lp_logger, cmd_loc) :: logs in
  match hndl_cmd_res with
  | Cmd_OK (st, qres) ->
    let qres = match qres with None -> "OK" | Some x -> x in
    let nodes = { ast; exec = true; goals = [] } :: nodes in
    let ok_diag = cmd_loc, 4, qres, None in
    nodes, st, ok_diag :: dg, logs

  | Cmd_Proof (pst, tlist, thm_loc, qed_loc) ->
    let start_goals = current_goals pst in
    let pst, dg_proof, logs = process_proof pst tlist logs in
    let dg_proof = (thm_loc, 4, "OK", Some start_goals) :: dg_proof in
    let goals = get_goals dg_proof in
    let nodes = { ast; exec = true; goals } :: nodes in
    let st, dg_proof =
      match end_proof pst with
      | Cmd_OK (st, qres)   ->
        let qres = match qres with None -> "OK" | Some x -> x in
        let pg = qed_loc, 4, qres, None in
        st, pg :: dg_proof
      | Cmd_Error(_loc,msg) ->
        let pg = qed_loc, 1, msg, None in
        st, pg :: dg_proof
      | Cmd_Proof _ ->
        Lsp_io.log_error "process_cmd" "closing proof is nested";
        assert false
    in
    nodes, st, dg_proof @ dg, logs

  | Cmd_Error(loc, msg) ->
    let nodes = { ast; exec = false; goals = [] } :: nodes in
    let loc = option_default loc Command.(get_pos ast) in
    nodes, st, (loc, 1, msg, None) :: dg, logs

let new_doc ~uri ~version ~text =
  let root =
    (* We remove the ["file://"] prefix. *)
    assert(String.is_prefix "file://" uri);
    let path = String.sub uri 7 (String.length uri - 7) in
    Pure.initial_state path
  in
  { uri;
    text;
    version;
    root;
    final = root;
    nodes = [];
    logs = [];
    map = RangeMap.empty;
  }

(* XXX: Save on close. *)
let close_doc _modname = ()

let dummy_loc =
  Lazy.from_val
    Pos.{ fname = None
        ; start_line = 1
        ; start_col = 1
        ; end_line = 2
        ; end_col = 2
        }

let check_text ~doc =
  let uri, version = doc.uri, doc.version in
  try
    let cmds =
      let (cmds, root) = Pure.parse_text doc.root uri doc.text in
      (* One shot state update after parsing. *)
      doc.root <- root; doc.final <- root; cmds
    in

    (* compute rangemap *)
    let map = Pure.rangemap cmds in

    let nodes, final, diag, logs =
      List.fold_left (process_cmd uri) ([],doc.root,[],[]) cmds in
    let logs = List.rev logs in
    let doc = { doc with nodes; final; map; logs } in
    doc,
    LSP.mk_diagnostics ~uri ~version @@
    List.fold_left (fun acc (pos,lvl,msg,goal) ->
        match pos with
        | None     -> acc
        | Some pos -> (pos,lvl,msg,goal) :: acc
      ) [] diag
  with
  | Pure.Parse_error(loc, msg) ->
    doc, mk_error ~doc loc msg<|MERGE_RESOLUTION|>--- conflicted
+++ resolved
@@ -20,15 +20,6 @@
 (* Buffer for storing the log messages *)
 let lp_logger = Buffer.create 100
 
-<<<<<<< HEAD
-let interval_of_pos : Pos.pos -> Range.t = fun p ->
-  let open Range in
-  let start : point = make_point p.start_line p.start_col in
-  let finish : point = make_point p.end_line p.end_col in
-  make_interval start finish
-
-=======
->>>>>>> f13e92f5
 type doc_node =
   { ast   : Pure.Command.t
   ; exec  : bool
