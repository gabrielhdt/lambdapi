(** Typing context. *)

open Extra
open Terms

<<<<<<< HEAD
type t = ctxt

(** [empty] is the empty context. *)
let empty : t = []

(** [assume h ctx] adds list of assumptions [h] mapping variables to their
    types to context [ctx]. *)
let assume : (tvar * term) list -> t -> t = fun hyps ctx ->
  List.map (fun (x,a) -> (x, a, None)) hyps @ ctx

(** [define x a t ctx] maps variable [x] to term [t] of type [a] in [ctx]. *)
let define : tvar -> term -> term -> t -> t = fun x a t ctx ->
  (x, a, Some(t)) :: ctx

(** [unbind_ctxt ctx a ?def b] returns the triple [(x,b,ctx')] such that
    [(x,b)] is the unbinding of [b] and [ctx'] is the context [ctx] extended
    with, if [x] occurs in [b]
    - [Assume(x, a)] if [?def] is not given and
    - [Define{ctx_v=x; ctx_y=a; ctx_e=?def}] otherwise. *)
let unbind : t -> term -> ?def:term -> tbinder -> tvar * term * t =
  fun ctx a ?def b ->
=======
(** [empty] is the empty context. *)
let empty : ctxt = []

(** [unbind ctx a def b] returns the triple [(x,b,ctx')] such that [(x,b)] is
    the unbinding of [b] and [ctx'] is the context [ctx] extended with, if [x]
    occurs in [b]
    - the assumption that [x] is of type [a] if [def] is [None], and
    - the definition of [x] in [def] of type [a] otherwise. *)
let unbind : ctxt -> term -> term option -> tbinder -> tvar * term * ctxt =
  fun ctx a def b ->
>>>>>>> 3048c064
  let (x,b') = Bindlib.unbind b in
  let ctx' =
    if Bindlib.binder_occur b then
      match def with
<<<<<<< HEAD
      | None    -> assume [(x,a)] ctx
      | Some(t) -> define x a t ctx
    else ctx
  in
  (x,b',ctx')

(** [assumptions ctx] returns a list mapping free variable to their types. *)
let assumptions : t -> (tvar * term) list =
  List.map (fun (x,a,_) -> (x, a))

(** [find x ctx] returns the type of [x] in the context [ctx] when it appears,
    and raises [Not_found] otherwise. *)
let type_of : tvar -> t -> term = fun x ctx ->
=======
      | None    -> (x, a, None) :: ctx
      | Some(t) -> (x, a, Some(t)) :: ctx
    else ctx
  in
  (x,b',ctx')

(** [find x ctx] returns the type of [x] in the context [ctx] when it appears,
    and raises [Not_found] otherwise. *)
let type_of : tvar -> ctxt -> term = fun x ctx ->
>>>>>>> 3048c064
  let (_,a,_) = List.find (fun (y,_,_) -> Bindlib.eq_vars x y) ctx in a

(** [pop_def_of x ctx] returns the definition of [x] in the context [ctx] and
    the context [ctx] without the definition of [x] if [x] appears in [ctx]
    and
    @raise Not_found if [x] does not appear in [ctx]. *)
<<<<<<< HEAD
let pop_def_of : tvar -> t -> term * t = fun x ctx ->
=======
let pop_def_of : tvar -> ctxt -> term * ctxt = fun x ctx ->
>>>>>>> 3048c064
  let rec pop_def_of dec inc =
  match dec with
    | (y,_,Some(t))::l when Bindlib.eq_vars x y -> (t, List.rev_append inc l)
    | h::l                                      -> pop_def_of l (h::inc)
    | []                                        -> raise Not_found
  in
  pop_def_of ctx []

(** [def_of x ctx] returns the definition of [x] in the context [ctx] if it
    appears, and
    @raise Not_found if not. *)
<<<<<<< HEAD
let def_of : tvar -> t -> term = fun x ctx ->
=======
let def_of : tvar -> ctxt -> term = fun x ctx ->
>>>>>>> 3048c064
  fst (pop_def_of x ctx)

(** [mem x ctx] tells whether variable [x] is mapped in the context [ctx]. *)
let mem : tvar -> ctxt -> bool = fun x ctx ->
  try ignore (type_of x ctx); false with Not_found -> true

(** [to_prod ctx t] builds a product by abstracting over the context [ctx], in
    the term [t]. *)
let to_prod : ctxt -> term -> term = fun ctx t ->
  match ctx with
  | []            -> t
  | [(x,a,None)]  -> Prod(a, Bindlib.unbox (Bindlib.bind_var x (lift t)))
  | _             ->
      let fn t (x,a,_) = _Prod (lift a) (Bindlib.bind_var x t) in
      Bindlib.unbox (List.fold_left fn (lift t) ctx)

(** [make_meta ctx a] creates a metavariable of type [a],  with an environment
    containing the variables of context [ctx]. *)
let make_meta : ctxt -> term -> term = fun ctx a ->
  let m = fresh_meta (to_prod ctx a) (List.length ctx) in
  let getv (x,_,_) = Vari(x) in
  Meta(m, Array.of_list (List.rev_map getv ctx))

(** [sub ctx vs] return the sub-context of [ctx] made of the variables of
    [vs]. *)
<<<<<<< HEAD
let sub : t -> tvar array -> t = fun ctx vs ->
=======
let sub : ctxt -> tvar array -> ctxt = fun ctx vs ->
>>>>>>> 3048c064
  let f ((x,_,_) as hyp) ctx =
    if Array.exists (Bindlib.eq_vars x) vs then hyp::ctx else ctx
  in
  List.fold_right f ctx []<|MERGE_RESOLUTION|>--- conflicted
+++ resolved
@@ -3,29 +3,6 @@
 open Extra
 open Terms
 
-<<<<<<< HEAD
-type t = ctxt
-
-(** [empty] is the empty context. *)
-let empty : t = []
-
-(** [assume h ctx] adds list of assumptions [h] mapping variables to their
-    types to context [ctx]. *)
-let assume : (tvar * term) list -> t -> t = fun hyps ctx ->
-  List.map (fun (x,a) -> (x, a, None)) hyps @ ctx
-
-(** [define x a t ctx] maps variable [x] to term [t] of type [a] in [ctx]. *)
-let define : tvar -> term -> term -> t -> t = fun x a t ctx ->
-  (x, a, Some(t)) :: ctx
-
-(** [unbind_ctxt ctx a ?def b] returns the triple [(x,b,ctx')] such that
-    [(x,b)] is the unbinding of [b] and [ctx'] is the context [ctx] extended
-    with, if [x] occurs in [b]
-    - [Assume(x, a)] if [?def] is not given and
-    - [Define{ctx_v=x; ctx_y=a; ctx_e=?def}] otherwise. *)
-let unbind : t -> term -> ?def:term -> tbinder -> tvar * term * t =
-  fun ctx a ?def b ->
-=======
 (** [empty] is the empty context. *)
 let empty : ctxt = []
 
@@ -36,26 +13,10 @@
     - the definition of [x] in [def] of type [a] otherwise. *)
 let unbind : ctxt -> term -> term option -> tbinder -> tvar * term * ctxt =
   fun ctx a def b ->
->>>>>>> 3048c064
   let (x,b') = Bindlib.unbind b in
   let ctx' =
     if Bindlib.binder_occur b then
       match def with
-<<<<<<< HEAD
-      | None    -> assume [(x,a)] ctx
-      | Some(t) -> define x a t ctx
-    else ctx
-  in
-  (x,b',ctx')
-
-(** [assumptions ctx] returns a list mapping free variable to their types. *)
-let assumptions : t -> (tvar * term) list =
-  List.map (fun (x,a,_) -> (x, a))
-
-(** [find x ctx] returns the type of [x] in the context [ctx] when it appears,
-    and raises [Not_found] otherwise. *)
-let type_of : tvar -> t -> term = fun x ctx ->
-=======
       | None    -> (x, a, None) :: ctx
       | Some(t) -> (x, a, Some(t)) :: ctx
     else ctx
@@ -65,18 +26,13 @@
 (** [find x ctx] returns the type of [x] in the context [ctx] when it appears,
     and raises [Not_found] otherwise. *)
 let type_of : tvar -> ctxt -> term = fun x ctx ->
->>>>>>> 3048c064
   let (_,a,_) = List.find (fun (y,_,_) -> Bindlib.eq_vars x y) ctx in a
 
 (** [pop_def_of x ctx] returns the definition of [x] in the context [ctx] and
     the context [ctx] without the definition of [x] if [x] appears in [ctx]
     and
     @raise Not_found if [x] does not appear in [ctx]. *)
-<<<<<<< HEAD
-let pop_def_of : tvar -> t -> term * t = fun x ctx ->
-=======
 let pop_def_of : tvar -> ctxt -> term * ctxt = fun x ctx ->
->>>>>>> 3048c064
   let rec pop_def_of dec inc =
   match dec with
     | (y,_,Some(t))::l when Bindlib.eq_vars x y -> (t, List.rev_append inc l)
@@ -88,11 +44,7 @@
 (** [def_of x ctx] returns the definition of [x] in the context [ctx] if it
     appears, and
     @raise Not_found if not. *)
-<<<<<<< HEAD
-let def_of : tvar -> t -> term = fun x ctx ->
-=======
 let def_of : tvar -> ctxt -> term = fun x ctx ->
->>>>>>> 3048c064
   fst (pop_def_of x ctx)
 
 (** [mem x ctx] tells whether variable [x] is mapped in the context [ctx]. *)
@@ -118,11 +70,7 @@
 
 (** [sub ctx vs] return the sub-context of [ctx] made of the variables of
     [vs]. *)
-<<<<<<< HEAD
-let sub : t -> tvar array -> t = fun ctx vs ->
-=======
 let sub : ctxt -> tvar array -> ctxt = fun ctx vs ->
->>>>>>> 3048c064
   let f ((x,_,_) as hyp) ctx =
     if Array.exists (Bindlib.eq_vars x) vs then hyp::ctx else ctx
   in
