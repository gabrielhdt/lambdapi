(** Toplevel commands. *)

open Extra
open Console
open Terms
open Print
open Pos
open Syntax
open Scope

(** Logging function for tactics. *)
let log_tact = new_logger 'i' "tact" "debugging information for tactics"
let log_tact = log_tact.logger

(** [handle_tactic ps tac] tries to apply the tactic [tac] (in the proof state
    [ps]), and returns the new proof state.  This function fails gracefully in
    case of error. *)
let handle_tactic : sig_state -> Proof.t -> p_tactic -> Proof.t =
    fun ss ps tac ->
  (* First handle the tactics that are independant from the goal. *)
  match tac.elt with
  | P_tac_print         ->
      (* Just print the current proof state. *)
      Console.out 1 "%a" Proof.pp ps; ps
  | P_tac_proofterm     ->
      (* Just print the current proof term. *)
      let t = Meta(ps.Proof.proof_term, [||]) in
      let name = ps.Proof.proof_name.elt in
      Console.out 1 "Proof term for [%s]: [%a]\n" name Print.pp t; ps
  | P_tac_focus(i)      ->
      (* Put the [i]-th goal in focus (if possible). *)
      let rec swap i acc gs =
        match (i, gs) with
        | (0, g::gs) -> g :: List.rev_append acc gs
        | (i, g::gs) -> swap (i-1) (g::acc) gs
        | (_, _    ) -> fatal tac.pos "Invalid goal index."
      in
      Proof.{ps with proof_goals = swap i [] ps.proof_goals}
  | _                   ->
  (* Other tactics need to act on the goal / goals. *)
  let (g, gs) =
    match ps.Proof.proof_goals with
    | []    -> fatal tac.pos "There is nothing left to prove.";
    | g::gs -> (g, gs)
  in
  let handle_refine : term -> Proof.t = fun t ->
    (* Obtaining the goal environment and type. *)
    let (env, a) = Proof.Goal.get_type g in
    (* Check if the goal metavariable appears in [t]. *)
    let m = Proof.Goal.get_meta g in
    log_tact "refining [%a] with term [%a]" pp_meta m pp t;
    if Basics.occurs m t then fatal tac.pos "Circular refinement.";
    (* Check that [t] is well-typed. *)
    let ctx = Ctxt.of_env env in
    log_tact "proving [%a ⊢ %a : %a]" Ctxt.pp ctx pp t pp a;
    if not (Solve.check ctx t a) then fatal tac.pos "Ill-typed refinement.";
    (* Instantiation. *)
    let vs = Array.of_list (List.map (fun (_,(v,_)) -> v) env) in
    set_meta m (Bindlib.unbox (Bindlib.bind_mvar vs (lift t)));
    (* New subgoals and focus. *)
    let metas = Basics.get_metas t in
    let new_goals = List.map Proof.Goal.of_meta metas in
    Proof.({ps with proof_goals = new_goals @ gs})
  in
  let scope_basic ss env t = fst (Scope.scope_term StrMap.empty ss env t) in
  match tac.elt with
  | P_tac_print
  | P_tac_proofterm
  | P_tac_focus(_)      -> assert false (* Handled above. *)
  | P_tac_refine(t)     ->
      (* Scoping the term in the goal's environment. *)
      let env, _ = Proof.Goal.get_type g in
      let t = scope_basic ss env t in
      (* Refine using the given term. *)
      handle_refine t
  | P_tac_intro(xs)     ->
      (* Scoping a sequence of abstractions in the goal's environment. *)
      let env, _ = Proof.Goal.get_type g in
      let t = Pos.none (P_Abst([(xs,None,false)], Pos.none P_Wild)) in
      let t = scope_basic ss env t in
      (* Refine using the built term. *)
      handle_refine t
  | P_tac_apply(t)      ->
      (* Scoping the term in the goal's environment. *)
      let env, _ = Proof.Goal.get_type g in
      let t0 = scope_basic ss env t in
      (* Infer the type of [t0] and count the number of products. *)
      (* NOTE there is room for improvement here. *)
      let nb =
        match Solve.infer (Ctxt.of_env env) t0 with
        | Some(a) -> Basics.count_products a
        | None    -> fatal t.pos "Cannot infer the type of [%a]." Print.pp t0
      in
      (* Refine using [t] applied to [nb] wildcards (metavariables). *)
      (* NOTE it is scoping that handles wildcards as metavariables. *)
      let rec add_wilds t n =
        match n with
        | 0 -> scope_basic ss env t
        | _ -> add_wilds (Pos.none (P_Appl(t, Pos.none P_Wild))) (n-1)
      in
      handle_refine (add_wilds t nb)
  | P_tac_simpl         ->
      Proof.({ps with proof_goals = Proof.Goal.simpl g :: gs})
  | P_tac_rewrite(po,t) ->
      (* Scoping the term in the goal's environment. *)
      let env, _ = Proof.Goal.get_type g in
      let t = scope_basic ss env t in
      (* Scoping the rewrite pattern if given. *)
      let po = Option.map (Scope.scope_rw_patt ss env) po in
      (* Calling rewriting, and refining. *)
      handle_refine (Rewrite.rewrite tac.pos ps po t)
  | P_tac_refl          ->
      handle_refine (Rewrite.reflexivity tac.pos ps)
  | P_tac_sym           ->
<<<<<<< HEAD
      handle_refine (Rewrite.symmetry ps)
  | P_tac_why3(s)    ->
      (* get the goal to prove *)
      let (hypothesis, trm) = Proof.Goal.get_type g in
      let trm = unfold trm in
      (* get the default or the indicated name of the prover. *)
      let prover_name =
        match s with
        | None          -> Timed.(!Why3prover.current_prover)
        | Some(name)    -> name.elt
      in
      (* translate from lambdapi to why3 terms. *)
      let (l_prop, hyps, why3term) =
          Why3prop.translate ps.proof_builtins (hypothesis, trm) in
      (* create a new task that contains symbols, axioms and the goal. *)
      let tsk = Why3task.create l_prop hyps why3term in
      (* call the prover named [prover_name] and get the result. *)
      let prover_result = Why3prover.call prover_name tsk in
      (* if the prover succeed to prover the goal. *)
      if Why3prover.answer prover_result.pr_answer then
        (* create a new axiom that represents the proved goal. *)
        let why3_axiom = Pos.none (Why3prop.get_newname ()) in
        (* get the meta type of the current goal (with quantified context) *)
        let trm = Timed.(!((Proof.Goal.get_meta g).meta_type)) in
        (* add the axiom to the current signature. *)
        let a = Sign.add_symbol ss.signature Const why3_axiom trm [] in
        (* tell the user that the goal is proved (verbose 2) *)
        Console.out 2 "%s proved the current goal@." prover_name;
        (* return the variable terms of each item in the context. *)
        let free_var = fun (_, (x, _)) -> Terms.mkfree x in
        let context = List.rev_map free_var hypothesis in
        (* apply the instance of the axiom with context. *)
        let instance = Basics.add_args (Symb(a, Nothing)) context in
        (* apply the declared instance to the current goal. *)
        handle_refine instance
      else
        (Console.wrn None "%s didn't found a proof@." prover_name;
      ps)
=======
      handle_refine (Rewrite.symmetry tac.pos ps)
>>>>>>> 85e0cb31
<|MERGE_RESOLUTION|>--- conflicted
+++ resolved
@@ -112,8 +112,7 @@
   | P_tac_refl          ->
       handle_refine (Rewrite.reflexivity tac.pos ps)
   | P_tac_sym           ->
-<<<<<<< HEAD
-      handle_refine (Rewrite.symmetry ps)
+    handle_refine (Rewrite.symmetry tac.pos ps)
   | P_tac_why3(s)    ->
       (* get the goal to prove *)
       let (hypothesis, trm) = Proof.Goal.get_type g in
@@ -151,6 +150,3 @@
       else
         (Console.wrn None "%s didn't found a proof@." prover_name;
       ps)
-=======
-      handle_refine (Rewrite.symmetry tac.pos ps)
->>>>>>> 85e0cb31
